--- conflicted
+++ resolved
@@ -4,10 +4,6 @@
 # TT-NN works with older torch versions, but vLLM requires torch >= 2.5.0
 torch==2.5.0+cpu
 torchvision==0.20.0
-<<<<<<< HEAD
-torchaudio==2.5.0
-=======
 torchaudio==2.5.0
 # Pinned down in https://github.com/tenstorrent/vllm/pull/127 to match tt-metal's requirements
-numpy>=1.24.4,<2
->>>>>>> bd7dd31a
+numpy>=1.24.4,<2