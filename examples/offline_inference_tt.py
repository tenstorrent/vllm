import os
import sys
sys.path.append(os.path.abspath(os.path.join(os.path.dirname(__file__), '..')))
from tt_metal.models.demos.t3000.llama2_70b.tt.llama_generation import TtLlamaModelForGeneration

from vllm import LLM, SamplingParams
from vllm import ModelRegistry
<<<<<<< HEAD
ModelRegistry.register_model("TTLlamaForCausalLM", TtLlamaModelForGeneration)

# Sample prompts.
# prompts = [
#     "Hello, my name is",
#     "The president of the United States is",
#     "The capital of France is",
#     "The future of AI is",
# ]
prompts = [ "Hello, my name is" ] * 32
# Create a sampling params object.
sampling_params = SamplingParams(temperature=0.8, top_p=0.95, max_tokens=32)

# Create an LLM.
llm = LLM(model="meta-llama/Meta-Llama-3.1-70B", block_size=64)

# Generate texts from the prompts. The output is a list of RequestOutput objects
# that contain the prompt, generated text, and other information.
outputs = llm.generate(prompts, sampling_params)
# Print the outputs.
for output in outputs:
    prompt = output.prompt
    generated_text = output.outputs[0].text
    print(f"Prompt: {prompt!r}, Generated text: {generated_text!r}")
=======


def main():
    # Sample prompts.
    prompts = [
        "List the first 5 prime numbers",
        "Give a brief history of the internet",
        "Describe to me some good coding practices",
        "How many countries are in Africa?",
        "what is the capital of USA?",
        "what is the capital of Canada?",
        "what is the capital of UK?",
        "what is the capital of Germany?",
        "what is the capital of France?",
        "what is the capital of Japan?",
        "what is the capital of India?",
        "what is the capital of China?",
        "what is the currency of Cuba?",
        "what is the currency of Lebanon?",
        "what is the currency of Brazil?",
        "what is the currency of Australia?",
    ] * 2  # [32, 8] tokens

    # Create an LLM.
    ModelRegistry.register_model("TTLlamaForCausalLM", TtLlamaModelForGeneration)
    llm = LLM(model="meta-llama/Meta-Llama-3.1-70B")

    # TODO: Double check how many different seq lengths need to be compiled for decode
    print("Starting compile run")
    generate_tokens(llm, prompts, print_output=False)
    print("Finished compile run")

    print("Starting inference run")
    generate_tokens(llm, prompts)
    print("Finished inference run")
    

def generate_tokens(llm : LLM, prompts, max_tokens=32, print_output=True):
    sampling_params = SamplingParams(max_tokens=max_tokens)
    
    # Generate texts from the prompts. The output is a list of RequestOutput objects
    # that contain the prompt, generated text, and other information.
    outputs = llm.generate(prompts, sampling_params)
    # Print the outputs.
    for output in outputs:
        prompt = output.prompt
        generated_text = output.outputs[0].text
        if print_output:
            print(f"Prompt: {prompt!r}, Generated text: {generated_text!r}")
            

if __name__ == "__main__":
    main()
>>>>>>> 8dc3a9cd
<|MERGE_RESOLUTION|>--- conflicted
+++ resolved
@@ -5,32 +5,6 @@
 
 from vllm import LLM, SamplingParams
 from vllm import ModelRegistry
-<<<<<<< HEAD
-ModelRegistry.register_model("TTLlamaForCausalLM", TtLlamaModelForGeneration)
-
-# Sample prompts.
-# prompts = [
-#     "Hello, my name is",
-#     "The president of the United States is",
-#     "The capital of France is",
-#     "The future of AI is",
-# ]
-prompts = [ "Hello, my name is" ] * 32
-# Create a sampling params object.
-sampling_params = SamplingParams(temperature=0.8, top_p=0.95, max_tokens=32)
-
-# Create an LLM.
-llm = LLM(model="meta-llama/Meta-Llama-3.1-70B", block_size=64)
-
-# Generate texts from the prompts. The output is a list of RequestOutput objects
-# that contain the prompt, generated text, and other information.
-outputs = llm.generate(prompts, sampling_params)
-# Print the outputs.
-for output in outputs:
-    prompt = output.prompt
-    generated_text = output.outputs[0].text
-    print(f"Prompt: {prompt!r}, Generated text: {generated_text!r}")
-=======
 
 
 def main():
@@ -56,7 +30,7 @@
 
     # Create an LLM.
     ModelRegistry.register_model("TTLlamaForCausalLM", TtLlamaModelForGeneration)
-    llm = LLM(model="meta-llama/Meta-Llama-3.1-70B")
+    llm = LLM(model="meta-llama/Meta-Llama-3.1-70B", block_size=64)
 
     # TODO: Double check how many different seq lengths need to be compiled for decode
     print("Starting compile run")
@@ -83,5 +57,4 @@
             
 
 if __name__ == "__main__":
-    main()
->>>>>>> 8dc3a9cd
+    main()