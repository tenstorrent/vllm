# SPDX-License-Identifier: Apache-2.0
# SPDX-FileCopyrightText: Copyright contributors to the vLLM project

import argparse
import json
import os
import time
from pathlib import Path

import numpy as np
import requests
import uvloop
from PIL import Image as PIL_Image
from pkg_resources import resource_filename
from tqdm import tqdm
from transformers import AutoTokenizer

from vllm import LLM, ModelRegistry, SamplingParams
from vllm.engine.arg_utils import AsyncEngineArgs
from vllm.engine.multiprocessing.client import MQLLMEngineClient
from vllm.entrypoints.openai.api_server import (
    build_async_engine_client_from_engine_args,
)
from vllm.inputs.data import TokensPrompt
from vllm.utils import merge_async_iterators


def register_tt_models():
    llama_text_version = os.getenv("TT_LLAMA_TEXT_VER", "tt_transformers")
    if llama_text_version == "tt_transformers":
        path_llama_text = "models.tt_transformers.tt.generator_vllm:LlamaForCausalLM"
    elif llama_text_version == "llama3_70b_galaxy":
        path_llama_text = (
            "models.demos.llama3_70b_galaxy.tt.generator_vllm:LlamaForCausalLM"
        )
    elif llama_text_version == "llama2_70b":
        path_llama_text = (
            "models.demos.t3000.llama2_70b.tt.generator_vllm:TtLlamaForCausalLM"
        )
    else:
        raise ValueError(
            f"Unsupported TT Llama version: {llama_text_version}, "
            "pick one of [tt_transformers, llama3_70b_galaxy, llama2_70b]"
        )

    # Llama3.1/3.2 - Text
    ModelRegistry.register_model("TTLlamaForCausalLM", path_llama_text)

    # Llama3.2 - Vision
    ModelRegistry.register_model(
        "TTMllamaForConditionalGeneration",
        "models.tt_transformers.tt.generator_vllm:MllamaForConditionalGeneration",
    )

    # Qwen2.5 - Text
    path_qwen_text = "models.tt_transformers.tt.generator_vllm:QwenForCausalLM"
    ModelRegistry.register_model("TTQwen2ForCausalLM", path_qwen_text)
    ModelRegistry.register_model("TTQwen3ForCausalLM", path_qwen_text)

    # Qwen2.5 - Vision
    ModelRegistry.register_model(
        "TTQwen2_5_VLForConditionalGeneration",
        "models.demos.qwen25_vl.tt.generator_vllm:Qwen2_5_VLForConditionalGeneration",
    )

    # Mistral
    ModelRegistry.register_model(
        "TTMistralForCausalLM",
        "models.tt_transformers.tt.generator_vllm:MistralForCausalLM",
    )
<<<<<<< HEAD
=======

    # Gemma3
    ModelRegistry.register_model(
        "TTGemma3ForConditionalGeneration",
        "models.tt_transformers.tt.generator_vllm:Gemma3ForConditionalGeneration",
    )
>>>>>>> 87fe4a43


register_tt_models()  # Import and register models from tt-metal


def get_sample_multi_modal_llama_inputs():
    """
    Prepare 4 sample multi-modal prompts for Llama3.2-11B
    """
    MLLAMA_IMAGE_TOKEN = "<|image|>"
    IMG_PATH = Path(resource_filename("llama_models", "scripts/resources/"))
    relative_img_paths = [None, "pasta.jpeg", "ocr_image.jpeg", "clutter.jpeg"]
    questions = [
        "Write a haiku.",
        "What is for dinner?",
        "What is the full text of this image? Do OCR",
        "What objects are in this image?",
    ]
    inputs = []
    for relative_img_path, question in zip(relative_img_paths, questions):
        if relative_img_path is not None:
            with open(IMG_PATH / relative_img_path, "rb") as f:
                img = PIL_Image.open(f).convert("RGB")
            prompt = f"{MLLAMA_IMAGE_TOKEN}{question}"
            inputs.append({"prompt": prompt, "multi_modal_data": {"image": img}})
        else:
            inputs.append({"prompt": question})
    return inputs


def get_sample_multi_modal_inputs(model: str, multi_image: bool):
    """
    Build sample multi-modal inputs for vision-language models.
    Currently supports Qwen2.5-VL and Gemma-3.

    Args:
        model (str): Hugging Face model identifier

    Returns:
        list[dict]: A list of input dicts ready for model.generate
    """
    text_prompts = []
    imgs = []
<<<<<<< HEAD
    questions = ["Describe this image."]
    img_refs = [
        "https://qianwen-res.oss-cn-beijing.aliyuncs.com/Qwen-VL/assets/demo.jpeg"
    ]
    prompts = [
        [
            {
                "role": "user",
                "content": [
                    {"type": "image", "image": img_ref},
                    {"type": "text", "text": question},
                ],
            }
        ]
        for img_ref, question in zip(img_refs, questions)
    ]
=======

    if not multi_image:
        # Example data
        if "Qwen2.5-VL" in model:
            # [INFO] Qwen-VL currently does not support a mixture of
            # text-image and text-only inputs
            img_refs = [
                "https://qianwen-res.oss-cn-beijing.aliyuncs.com/Qwen-VL/assets/demo.jpeg",
                "https://qianwen-res.oss-cn-beijing.aliyuncs.com/Qwen-VL/assets/demo.jpeg",
            ]
            questions = [
                "Describe this image.",
                "Is there a cat?",
            ]
        else:
            questions = [
                "Describe this image.",
                "What is the capital of France?",
            ]
            img_refs = [
                "https://qianwen-res.oss-cn-beijing.aliyuncs.com/Qwen-VL/assets/demo.jpeg",
                None,
            ]
        # Build chat-style prompts
        prompts = [
            [
                {
                    "role": "user",
                    "content": [
                        {"type": "image", "image": img_ref},
                        {"type": "text", "text": question},
                    ],
                }
            ]
            for img_ref, question in zip(img_refs, questions)
        ]
    else:
        # Example data
        question = "Compare these images."
        img_refs = [
            "https://huggingface.co/datasets/huggingface/documentation-images/resolve/main/cats.jpeg",
            "https://huggingface.co/datasets/huggingface/documentation-images/resolve/main/cats.png",
        ]
        prompt = {"role": "user", "content": []}

        for img_ref in img_refs:
            prompt["content"].append({"type": "image", "image": img_ref})
        prompt["content"].append({"type": "text", "text": question})

        prompts = [[prompt]]

>>>>>>> 87fe4a43
    tokenizer = AutoTokenizer.from_pretrained(model, trust_remote_code=True)

    for prompt in prompts:
        chat_prompt = tokenizer.apply_chat_template(
<<<<<<< HEAD
            prompt, tokenize=False, add_generation_prompt=True
        )
        if any(
            ctnt["type"] == "image" for entry in prompt for ctnt in entry["content"]
        ):
            from qwen_vl_utils import (
                process_vision_info,  # Import here to avoid for other models
            )

            image_inputs, video_inputs = process_vision_info(prompt)
            assert video_inputs is None, "Video inputs not supported yet"
            assert len(image_inputs) == 1, "Multi-image inputs not supported yet"
            imgs.append(image_inputs[0])
=======
            prompt,
            tokenize=False,
            add_generation_prompt=True,
        )

        image_inputs = None
        if "Qwen2.5-VL" in model:
            assert not multi_image, (
                "Multi-image inputs not supported yet for Qwen2.5-VL"
            )
            # Lazy import only when needed
            from qwen_vl_utils import process_vision_info

            image_inputs, video_inputs = process_vision_info(prompt)
            assert video_inputs is None, "Video inputs not supported yet"
            image_inputs = image_inputs[0] if image_inputs else None
        elif "gemma-3" in model:
            image_inputs = [
                ctnt["image"]
                for entry in prompt
                for ctnt in entry["content"]
                if ctnt["type"] == "image"
            ]
            image_inputs = [
                PIL_Image.open(requests.get(image_url, stream=True).raw)
                if image_url is not None
                else None
                for image_url in image_inputs
            ]
>>>>>>> 87fe4a43
        else:
            raise NotImplementedError(
                f"Multi-modal preprocessing not implemented for model: {model}"
            )

        imgs.append(image_inputs)
        text_prompts.append(chat_prompt)

    # Pack inputs
    inputs = []
    for img, text_prompt in zip(imgs, text_prompts):
        entry = {"prompt": text_prompt}
        if img is not None:
<<<<<<< HEAD
            inputs.append({"prompt": text_prompt, "multi_modal_data": {"image": img}})
        else:
            inputs.append({"prompt": text_prompt})
=======
            entry["multi_modal_data"] = {"image": img}
        inputs.append(entry)

>>>>>>> 87fe4a43
    return inputs


def check_tt_model_supported(model):
    supported_models = [
        "meta-llama/Llama-3.1-70B",
        "meta-llama/Llama-3.1-70B-Instruct",
        "meta-llama/Llama-3.1-8B",
        "meta-llama/Llama-3.1-8B-Instruct",
        "meta-llama/Llama-3.2-1B",
        "meta-llama/Llama-3.2-1B-Instruct",
        "meta-llama/Llama-3.2-3B",
        "meta-llama/Llama-3.2-3B-Instruct",
        "meta-llama/Llama-3.2-11B-Vision",
        "meta-llama/Llama-3.2-11B-Vision-Instruct",
        "meta-llama/Llama-3.2-90B-Vision-Instruct",
        "meta-llama/Llama-3.3-70B",
        "meta-llama/Llama-3.3-70B-Instruct",
        "Qwen/Qwen2.5-7B",
        "Qwen/Qwen2.5-7B-Instruct",
        "Qwen/Qwen2.5-14B",
        "Qwen/Qwen2.5-14B-Instruct",
        "Qwen/Qwen2.5-32B",
        "Qwen/Qwen2.5-32B-Instruct",
        "Qwen/Qwen2.5-Coder-32B",
        "Qwen/Qwen2.5-Coder-32B-Instruct",
        "Qwen/Qwen2.5-72B",
        "Qwen/Qwen2.5-72B-Instruct",
        "Qwen/Qwen2.5-VL-3B-Instruct",
        "Qwen/Qwen2.5-VL-32B-Instruct",
        "Qwen/Qwen2.5-VL-72B-Instruct",
        "Qwen/Qwen3-0.6B",
        "Qwen/Qwen3-1.7B",
        "Qwen/Qwen3-4B",
        "Qwen/Qwen3-8B",
        "Qwen/Qwen3-14B",
        "Qwen/Qwen3-32B",
        "deepseek-ai/DeepSeek-R1-Distill-Llama-70B",
        "deepseek-ai/DeepSeek-R1-Distill-Qwen-14B",
        "mistralai/Mistral-7B-Instruct-v0.3",
        "google/gemma-3-4b-it",
        "google/gemma-3-27b-it",
    ]
    assert model in supported_models, f"Invalid model: {model}"


def run_seq_len_tests(engine_kw_args, sampling_params):
    """
    Test generation of a few simple counting prompts
    with arbitrary increasing sequence lengths
    """

    model = engine_kw_args["model"]
    is_instruct = "Instruct" in model
    count_sizes = [10, 100, 2000, 16000, 40000]

    if is_instruct:
        tokenizer = AutoTokenizer.from_pretrained(model, trust_remote_code=True)

    prompts = []
    for size in count_sizes:
        prompt = "Continue this counting sequence (with no explanation): " + " ".join(
            str(i) for i in range(1, size + 1)
        )
        if is_instruct:
            prompt = {"role": "user", "content": prompt}
            prompt = tokenizer.apply_chat_template(
                [prompt], tokenize=False, add_generation_prompt=True
            )
        prompts.append(prompt)

    llm = LLM(**engine_kw_args)

    # Run generation one prompt at a time
    for i in range(len(count_sizes)):
        generate_tokens(llm, [prompts[i]], sampling_params, print_output=True)


def run_inference(
    model,
    prompts_json,
    max_tokens=128,
    max_seqs_in_batch=32,
    num_repeat_prompts=2,
    measure_perf=False,
    perf_prompt_len=None,
    greedy_sampling=False,  # Use greedy decoding instead of top-k/p
    async_engine=False,
    num_scheduler_steps=10,
    disable_async_output_proc=False,
    multi_modal=False,
<<<<<<< HEAD
=======
    multi_image=False,
    mm_processor_kwargs=None,
>>>>>>> 87fe4a43
    test_increasing_seq_lens=False,
    override_tt_config=None,
    max_model_len=None,
    max_num_batched_tokens=None,
):
    check_tt_model_supported(model)

    if multi_modal:
        supported_models = [
            "Llama-3.2",
            "Qwen2.5-VL",
            "gemma",
        ]
        assert any(name in model for name in supported_models), (
            "The multi-modal inference test "
<<<<<<< HEAD
            "currently only supports Llama-3.2 and Qwen2.5-VL models"
=======
            f"currently only supports {supported_models} models"
>>>>>>> 87fe4a43
        )

    # LLM args
    engine_kw_args = {
        "model": model,
        "block_size": 64,
        "max_num_seqs": max_seqs_in_batch,
        "max_model_len": max_model_len,
        "disable_log_stats": False,
        "max_num_batched_tokens": max_num_batched_tokens,
        "log_global_stats": measure_perf,
        "num_scheduler_steps": num_scheduler_steps,
        "disable_async_output_proc": disable_async_output_proc,
    }

    try:
        if override_tt_config:
            engine_kw_args["override_tt_config"] = json.loads(override_tt_config)
    except json.JSONDecodeError as err:
        raise ValueError(f"Invalid JSON string for override_tt_config: {err}") from err
<<<<<<< HEAD
=======

    try:
        if mm_processor_kwargs:
            engine_kw_args["mm_processor_kwargs"] = json.loads(mm_processor_kwargs)
    except json.JSONDecodeError as err:
        raise ValueError(f"Invalid JSON string for mm_processor_kwargs: {err}") from err
>>>>>>> 87fe4a43

    # Generation args
    ignore_eos = measure_perf

    if greedy_sampling:
        sampling_params = SamplingParams(
            max_tokens=max_tokens, ignore_eos=ignore_eos, temperature=0.0
        )
    else:
        sampling_params = SamplingParams(
            max_tokens=max_tokens,
            ignore_eos=ignore_eos,
            top_k=10,
            top_p=0.9,
            temperature=1.0,
        )

    if test_increasing_seq_lens:
        assert not measure_perf, (
            "measure_perf option not supported with test_increasing_seq_lens"
        )
        assert not async_engine, (
            "async_engine option not supported with test_increasing_seq_lens"
        )
        print("Ignoring prompts json for sequence length testing")
        run_seq_len_tests(engine_kw_args, sampling_params)
        return

    # Prepare inputs
    if not measure_perf:
        if not multi_modal:
            # Load prompts from a JSON file
            with open(prompts_json) as file:
                prompts = json.load(file)
            assert isinstance(prompts, list), "Prompts must be a list of strings"
        else:
            print("Ignoring prompts json for multi-modal inference")
            if "Llama-3.2" in model:
                prompts = get_sample_multi_modal_llama_inputs()
            elif any(name in model for name in ["Qwen2.5-VL", "gemma"]):
                prompts = get_sample_multi_modal_inputs(model, multi_image)
            else:
                raise ValueError(
                    f"Unsupported model for multi-modal inference test: {model}"
                )
        if num_repeat_prompts is not None:
            prompts = prompts * num_repeat_prompts
        print("Number of prompts:", len(prompts))
    else:
        assert perf_prompt_len is not None, (
            "perf_prompt_len is required to generate dummy prompts"
        )
        print("Measuring performance with dummy prompts of length", perf_prompt_len)
        print("Generating prompts with output length", max_tokens)

        # Prompt token ids (dummy prompts)
        prompt_token_ids_user = [0] * perf_prompt_len
        if not multi_modal:
            prompts = [
                {"prompt_token_ids": prompt_token_ids_user}
                for _ in range(max_seqs_in_batch)
            ]
        else:
            if "Llama-3.2" in model:
                IMAGE_TOKEN_ID = 128256  # Specific to multi-modal llama
            elif "Qwen2.5-VL" in model:
                IMAGE_TOKEN_ID = 151655  # Specific to multi-modal qwen
            elif "gemma" in model:
                IMAGE_TOKEN_ID = 262144  # Specific to multi-modal gemma
            else:
                raise ValueError(
                    f"Unsupported model for multi-modal inference test in perf "
                    f"mode: {model}"
                )
            prompt_token_ids_user.insert(0, IMAGE_TOKEN_ID)
            random_pixels = np.random.randint(0, 256, (512, 512, 3), dtype=np.uint8)
            rand_img = PIL_Image.fromarray(
                random_pixels, "RGB"
            )  # Create a PIL Image from the random pixel data
            prompts = [
                {
                    "prompt_token_ids": prompt_token_ids_user,
                    "multi_modal_data": {"image": rand_img},
                }
                for _ in range(max_seqs_in_batch)
            ]

        # Sampling params
        sampling_params = (
            sampling_params[:max_seqs_in_batch]
            if isinstance(sampling_params, list)
            else sampling_params
        )
        sampling_params.max_tokens = max_tokens

    # Create and run LLM
    if not async_engine:
        llm = LLM(**engine_kw_args)
        if not measure_perf:
            generate_tokens(llm, prompts, sampling_params, print_output=True)
        else:
            max_model_len = llm.llm_engine.model_config.max_model_len
            check_valid_perf_prompt_len(max_model_len, perf_prompt_len, sampling_params)
            run_inference_perf(llm, prompts, sampling_params)
    else:
        print("Using async engine")
        engine_args = AsyncEngineArgs(**engine_kw_args)

        async def _run_inference_async():
            async with build_async_engine_client_from_engine_args(engine_args) as llm:
                if not measure_perf:
                    await generate_tokens_async(
                        llm, prompts, sampling_params, print_output=True
                    )
                else:
                    max_model_len = llm.model_config.max_model_len
                    check_valid_perf_prompt_len(
                        max_model_len, perf_prompt_len, sampling_params
                    )
                    await run_inference_perf_async(llm, prompts, sampling_params)

        uvloop.run(_run_inference_async())


def check_valid_perf_prompt_len(max_model_len, perf_prompt_len, sampling_params):
    assert_str = (
        f"prompt length ({perf_prompt_len}) + num generated tokens "
        f"({sampling_params.max_tokens}) will exceed max_model_len "
        f"({max_model_len})"
    )
    assert perf_prompt_len + sampling_params.max_tokens <= max_model_len, assert_str


def run_inference_perf(
    llm: LLM,
    prompts,
    sampling_params,
    N_warmup=1,
    N_inference=3,
):
    for i in tqdm(range(N_inference), desc="Inference runs"):
        if i == N_warmup:
            start_time = time.perf_counter()
        generate_tokens(llm, prompts, sampling_params, print_output=False)
    avg_time = (time.perf_counter() - start_time) / (N_inference - N_warmup)
    print(f"Average time taken per inference run: {avg_time:.2f} s")


async def run_inference_perf_async(
    llm: LLM,
    prompts,
    sampling_params,
    N_warmup=1,
    N_inference=3,
):
    for i in tqdm(range(N_inference), desc="Inference runs"):
        if i == N_warmup:
            start_time = time.perf_counter()
        await generate_tokens_async(llm, prompts, sampling_params, print_output=False)
    avg_time = (time.perf_counter() - start_time) / (N_inference - N_warmup)
    print(f"Average time taken per inference run: {avg_time:.2f} s")


def generate_tokens(
    llm: LLM, prompts, sampling_params, prompt_token_ids=None, print_output=True
):
    # Generate texts from the prompts.
    # The output is a list of RequestOutput objects
    # that contain the prompt, generated text, and other information.
    outputs = llm.generate(prompts, sampling_params, prompt_token_ids)
    # Print the outputs.
    for output in outputs:
        request_id = int(output.request_id) + 1
        prompt = output.prompt
        generated_text = output.outputs[0].text
        num_tokens_prompt = len(output.prompt_token_ids)
        num_tokens_output = len(output.outputs[0].token_ids)
        if print_output:
            print(
                f"Prompt #{request_id} "
                f"({num_tokens_prompt} tokens): {prompt!r}, "
                "Generated text "
                f"({num_tokens_output} tokens): {generated_text!r}\n"
            )


async def generate_tokens_async(
    llm: MQLLMEngineClient,
    prompts,
    sampling_params,
    prompt_token_ids=None,
    print_output=True,
):
    # Use tokenized prompts if provided
    if prompt_token_ids is not None:
        prompts = []
        for single_prompt_token_ids in prompt_token_ids:
            prompts.append(TokensPrompt(prompt_token_ids=single_prompt_token_ids))

    if not isinstance(sampling_params, list):
        sampling_params = [sampling_params] * len(prompts)

    generators = []
    for i, (prompt, sp) in enumerate(zip(prompts, sampling_params)):
        generator = llm.generate(prompt, sp, request_id=f"test{i}")
        generators.append(generator)
    all_gens = merge_async_iterators(*generators)
    async for i, res in all_gens:
        prompt = res.prompt
        generated_text = res.outputs[0].text
        num_tokens_prompt = len(res.prompt_token_ids)
        num_tokens_output = len(res.outputs[0].token_ids)
        if print_output and res.finished:
            print(
                f"Prompt "
                f"({num_tokens_prompt} tokens): {prompt!r}, "
                "Generated text "
                f"({num_tokens_output} tokens): {generated_text!r}\n"
            )


if __name__ == "__main__":
    parser = argparse.ArgumentParser()
    parser.add_argument(
        "--model", type=str, default="meta-llama/Llama-3.1-70B", help="Model name"
    )
    parser.add_argument(
        "--prompts_json",
        type=str,
        default="tt_metal/prompts.json",
        help="Path to JSON file containing prompts",
    )
    parser.add_argument(
        "--measure_perf", action="store_true", help="Measure performance"
    )
    parser.add_argument(
        "--perf_prompt_len",
        type=int,
        default=128,
        help="Length of dummy prompts for performance measurement",
    )
    parser.add_argument("--max_tokens", type=int, default=128, help="Length of outputs")
    parser.add_argument(
        "--greedy_sampling",
        action="store_true",
        help="Use greedy decoding instead of top-k/p",
    )
    parser.add_argument(
        "--max_seqs_in_batch",
        type=int,
        default=32,
        help="Maximum batch size for inference",
    )
    parser.add_argument(
        "--num_repeat_prompts",
        type=int,
        default=2,
        help="Number of times to repeat prompts",
    )
    parser.add_argument("--async_engine", action="store_true", help="Use async engine")
    parser.add_argument(
        "--disable_async_output_proc",
        action="store_true",
        help="Disable async output processing",
    )
    parser.add_argument(
        "--num_scheduler_steps", type=int, default=10, help="Number of scheduler steps"
    )
    parser.add_argument(
        "--multi_modal",
        action="store_true",
<<<<<<< HEAD
        help="Run multi-modal inference with Llama3.2-11b",
=======
        help="Run multi-modal inference (vision + text)",
    )
    parser.add_argument(
        "--multi_image", action="store_true", help="Run multi-image inference"
>>>>>>> 87fe4a43
    )
    parser.add_argument(
        "--test_increasing_seq_lens",
        action="store_true",
        help="Test generations of small to large sequences",
    )
    parser.add_argument(
        "--override_tt_config",
        type=str,
        default=None,
        help="Custom TT options as Json string",
    )
    parser.add_argument("--max_model_len", type=int, default=None, help="Max model len")
    parser.add_argument(
        "--max_num_batched_tokens",
        type=int,
        default=None,
        help="Max num batched tokens",
    )
<<<<<<< HEAD
=======
    parser.add_argument(
        "--mm_processor_kwargs",
        type=str,
        default=None,
        help="Multi-modal processor kwargs",
    )
>>>>>>> 87fe4a43

    args = parser.parse_args()

    run_inference(
        args.model,
        args.prompts_json,
        measure_perf=args.measure_perf,
        perf_prompt_len=args.perf_prompt_len,
        max_tokens=args.max_tokens,
        greedy_sampling=args.greedy_sampling,
        max_seqs_in_batch=args.max_seqs_in_batch,
        num_repeat_prompts=args.num_repeat_prompts,
        async_engine=args.async_engine,
        num_scheduler_steps=args.num_scheduler_steps,
        disable_async_output_proc=args.disable_async_output_proc,
        multi_modal=args.multi_modal,
        multi_image=args.multi_image,
        mm_processor_kwargs=args.mm_processor_kwargs,
        test_increasing_seq_lens=args.test_increasing_seq_lens,
        override_tt_config=args.override_tt_config,
        max_model_len=args.max_model_len,
        max_num_batched_tokens=args.max_num_batched_tokens,
    )<|MERGE_RESOLUTION|>--- conflicted
+++ resolved
@@ -68,15 +68,12 @@
         "TTMistralForCausalLM",
         "models.tt_transformers.tt.generator_vllm:MistralForCausalLM",
     )
-<<<<<<< HEAD
-=======
 
     # Gemma3
     ModelRegistry.register_model(
         "TTGemma3ForConditionalGeneration",
         "models.tt_transformers.tt.generator_vllm:Gemma3ForConditionalGeneration",
     )
->>>>>>> 87fe4a43
 
 
 register_tt_models()  # Import and register models from tt-metal
@@ -120,24 +117,6 @@
     """
     text_prompts = []
     imgs = []
-<<<<<<< HEAD
-    questions = ["Describe this image."]
-    img_refs = [
-        "https://qianwen-res.oss-cn-beijing.aliyuncs.com/Qwen-VL/assets/demo.jpeg"
-    ]
-    prompts = [
-        [
-            {
-                "role": "user",
-                "content": [
-                    {"type": "image", "image": img_ref},
-                    {"type": "text", "text": question},
-                ],
-            }
-        ]
-        for img_ref, question in zip(img_refs, questions)
-    ]
-=======
 
     if not multi_image:
         # Example data
@@ -189,26 +168,10 @@
 
         prompts = [[prompt]]
 
->>>>>>> 87fe4a43
     tokenizer = AutoTokenizer.from_pretrained(model, trust_remote_code=True)
 
     for prompt in prompts:
         chat_prompt = tokenizer.apply_chat_template(
-<<<<<<< HEAD
-            prompt, tokenize=False, add_generation_prompt=True
-        )
-        if any(
-            ctnt["type"] == "image" for entry in prompt for ctnt in entry["content"]
-        ):
-            from qwen_vl_utils import (
-                process_vision_info,  # Import here to avoid for other models
-            )
-
-            image_inputs, video_inputs = process_vision_info(prompt)
-            assert video_inputs is None, "Video inputs not supported yet"
-            assert len(image_inputs) == 1, "Multi-image inputs not supported yet"
-            imgs.append(image_inputs[0])
-=======
             prompt,
             tokenize=False,
             add_generation_prompt=True,
@@ -238,7 +201,6 @@
                 else None
                 for image_url in image_inputs
             ]
->>>>>>> 87fe4a43
         else:
             raise NotImplementedError(
                 f"Multi-modal preprocessing not implemented for model: {model}"
@@ -252,15 +214,9 @@
     for img, text_prompt in zip(imgs, text_prompts):
         entry = {"prompt": text_prompt}
         if img is not None:
-<<<<<<< HEAD
-            inputs.append({"prompt": text_prompt, "multi_modal_data": {"image": img}})
-        else:
-            inputs.append({"prompt": text_prompt})
-=======
             entry["multi_modal_data"] = {"image": img}
         inputs.append(entry)
 
->>>>>>> 87fe4a43
     return inputs
 
 
@@ -352,11 +308,8 @@
     num_scheduler_steps=10,
     disable_async_output_proc=False,
     multi_modal=False,
-<<<<<<< HEAD
-=======
     multi_image=False,
     mm_processor_kwargs=None,
->>>>>>> 87fe4a43
     test_increasing_seq_lens=False,
     override_tt_config=None,
     max_model_len=None,
@@ -372,11 +325,7 @@
         ]
         assert any(name in model for name in supported_models), (
             "The multi-modal inference test "
-<<<<<<< HEAD
-            "currently only supports Llama-3.2 and Qwen2.5-VL models"
-=======
             f"currently only supports {supported_models} models"
->>>>>>> 87fe4a43
         )
 
     # LLM args
@@ -397,15 +346,12 @@
             engine_kw_args["override_tt_config"] = json.loads(override_tt_config)
     except json.JSONDecodeError as err:
         raise ValueError(f"Invalid JSON string for override_tt_config: {err}") from err
-<<<<<<< HEAD
-=======
 
     try:
         if mm_processor_kwargs:
             engine_kw_args["mm_processor_kwargs"] = json.loads(mm_processor_kwargs)
     except json.JSONDecodeError as err:
         raise ValueError(f"Invalid JSON string for mm_processor_kwargs: {err}") from err
->>>>>>> 87fe4a43
 
     # Generation args
     ignore_eos = measure_perf
@@ -677,14 +623,10 @@
     parser.add_argument(
         "--multi_modal",
         action="store_true",
-<<<<<<< HEAD
-        help="Run multi-modal inference with Llama3.2-11b",
-=======
         help="Run multi-modal inference (vision + text)",
     )
     parser.add_argument(
         "--multi_image", action="store_true", help="Run multi-image inference"
->>>>>>> 87fe4a43
     )
     parser.add_argument(
         "--test_increasing_seq_lens",
@@ -704,15 +646,12 @@
         default=None,
         help="Max num batched tokens",
     )
-<<<<<<< HEAD
-=======
     parser.add_argument(
         "--mm_processor_kwargs",
         type=str,
         default=None,
         help="Multi-modal processor kwargs",
     )
->>>>>>> 87fe4a43
 
     args = parser.parse_args()
 
