--- conflicted
+++ resolved
@@ -1,4 +1,6 @@
 # SPDX-License-Identifier: Apache-2.0
+# SPDX-FileCopyrightText: Copyright contributors to the vLLM project
+
 import argparse
 import json
 import os
@@ -25,19 +27,11 @@
 def register_tt_models():
     llama_text_version = os.getenv("TT_LLAMA_TEXT_VER", "tt_transformers")
     if llama_text_version == "tt_transformers":
-<<<<<<< HEAD
         path_llama_text = "models.tt_transformers.tt.generator_vllm:LlamaForCausalLM"
-    elif llama_text_version == "llama3_subdevices":
+    elif llama_text_version == "llama3_70b_galaxy":
         path_llama_text = (
-            "models.demos.llama3_subdevices.tt.generator_vllm:LlamaForCausalLM"
-        )
-=======
-        path_llama_text = \
-            "models.tt_transformers.tt.generator_vllm:LlamaForCausalLM"
-    elif llama_text_version == "llama3_70b_galaxy":
-        path_llama_text = \
             "models.demos.llama3_70b_galaxy.tt.generator_vllm:LlamaForCausalLM"
->>>>>>> c48baff6
+        )
     elif llama_text_version == "llama2_70b":
         path_llama_text = (
             "models.demos.t3000.llama2_70b.tt.generator_vllm:TtLlamaForCausalLM"
@@ -45,12 +39,8 @@
     else:
         raise ValueError(
             f"Unsupported TT Llama version: {llama_text_version}, "
-<<<<<<< HEAD
-            "pick one of [tt_transformers, llama3_subdevices, llama2_70b]"
-        )
-=======
-            "pick one of [tt_transformers, llama3_70b_galaxy, llama2_70b]")
->>>>>>> c48baff6
+            "pick one of [tt_transformers, llama3_70b_galaxy, llama2_70b]"
+        )
 
     # Llama3.1/3.2 - Text
     ModelRegistry.register_model("TTLlamaForCausalLM", path_llama_text)
