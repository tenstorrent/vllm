--- conflicted
+++ resolved
@@ -13,18 +13,10 @@
 
 class TTModelLoader(BaseModelLoader):
 
-<<<<<<< HEAD
-    def load_model(self, vllm_config: VllmConfig, model_config: ModelConfig):
-        """Load a model with the given configurations."""
-
-=======
     def load_model(self, vllm_config: VllmConfig,
                    model_config: ModelConfig) -> nn.Module:
         """Load a model with the given configurations."""
 
-        # For TT models, prepend "TT" to the architecture name,
-        # e.g. "TTLlamaForCausalLM"
->>>>>>> 87fe4a43
         device_config = vllm_config.device_config
         scheduler_config = vllm_config.scheduler_config
 
