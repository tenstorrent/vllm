# SPDX-License-Identifier: Apache-2.0
# SPDX-FileCopyrightText: Copyright contributors to the vLLM project

import contextlib
from typing import TYPE_CHECKING, Optional, Union

import torch

import vllm.envs as envs
from vllm.logger import init_logger
from vllm.platforms import current_platform
from vllm.scalar_type import ScalarType

logger = init_logger(__name__)

<<<<<<< HEAD
if not current_platform.is_tpu() and not current_platform.is_hpu(
) and not current_platform.is_tt():
=======
if not current_platform.is_tpu() and not current_platform.is_xpu():
>>>>>>> 35366ae5
    try:
        import vllm._C
    except ImportError as e:
        logger.warning("Failed to import from vllm._C with %r", e)

supports_moe_ops = False
with contextlib.suppress(ImportError):
    import vllm._moe_C  # noqa: F401
    supports_moe_ops = True

if TYPE_CHECKING:

    def register_fake(fn):
        return lambda name: fn
else:
    try:
        from torch.library import register_fake
    except ImportError:
        from torch.library import impl_abstract as register_fake


# page attention ops
def paged_attention_v1(
    out: torch.Tensor,
    query: torch.Tensor,
    key_cache: torch.Tensor,
    value_cache: torch.Tensor,
    num_kv_heads: int,
    scale: float,
    block_tables: torch.Tensor,
    seq_lens: torch.Tensor,
    block_size: int,
    max_seq_len: int,
    alibi_slopes: Optional[torch.Tensor],
    kv_cache_dtype: str,
    k_scale: torch.Tensor,
    v_scale: torch.Tensor,
    tp_rank: int = 0,
    blocksparse_local_blocks: int = 0,
    blocksparse_vert_stride: int = 0,
    blocksparse_block_size: int = 64,
    blocksparse_head_sliding_step: int = 0,
) -> None:
    torch.ops._C.paged_attention_v1(
        out, query, key_cache, value_cache, num_kv_heads, scale, block_tables,
        seq_lens, block_size, max_seq_len, alibi_slopes, kv_cache_dtype,
        k_scale, v_scale, tp_rank, blocksparse_local_blocks,
        blocksparse_vert_stride, blocksparse_block_size,
        blocksparse_head_sliding_step)


def paged_attention_v2(
    out: torch.Tensor,
    exp_sum: torch.Tensor,
    max_logits: torch.Tensor,
    tmp_out: torch.Tensor,
    query: torch.Tensor,
    key_cache: torch.Tensor,
    value_cache: torch.Tensor,
    num_kv_heads: int,
    scale: float,
    block_tables: torch.Tensor,
    seq_lens: torch.Tensor,
    block_size: int,
    max_seq_len: int,
    alibi_slopes: Optional[torch.Tensor],
    kv_cache_dtype: str,
    k_scale: torch.Tensor,
    v_scale: torch.Tensor,
    tp_rank: int = 0,
    blocksparse_local_blocks: int = 0,
    blocksparse_vert_stride: int = 0,
    blocksparse_block_size: int = 64,
    blocksparse_head_sliding_step: int = 0,
) -> None:
    torch.ops._C.paged_attention_v2(
        out, exp_sum, max_logits, tmp_out, query, key_cache, value_cache,
        num_kv_heads, scale, block_tables, seq_lens, block_size, max_seq_len,
        alibi_slopes, kv_cache_dtype, k_scale, v_scale, tp_rank,
        blocksparse_local_blocks, blocksparse_vert_stride,
        blocksparse_block_size, blocksparse_head_sliding_step)


def paged_attention_rocm(
    out: torch.Tensor,
    exp_sum: torch.Tensor,
    max_logits: torch.Tensor,
    tmp_out: torch.Tensor,
    query: torch.Tensor,
    key_cache: torch.Tensor,
    value_cache: torch.Tensor,
    num_kv_heads: int,
    scale: float,
    block_tables: torch.Tensor,
    seq_lens: torch.Tensor,
    query_start_loc: Optional[torch.Tensor],
    block_size: int,
    max_seq_len: int,
    alibi_slopes: Optional[torch.Tensor],
    kv_cache_dtype: str,
    k_scale: torch.Tensor,
    v_scale: torch.Tensor,
    fp8_out_scale: Optional[torch.Tensor] = None,
) -> None:
    torch.ops._rocm_C.paged_attention(out, exp_sum, max_logits, tmp_out, query,
                                      key_cache, value_cache, num_kv_heads,
                                      scale, block_tables, seq_lens,
                                      query_start_loc, block_size, max_seq_len,
                                      alibi_slopes, kv_cache_dtype, k_scale,
                                      v_scale, fp8_out_scale)


def mla_decode_kvcache_cpu(
    out: torch.Tensor,
    query: torch.Tensor,
    kv_cache: torch.Tensor,
    scale: float,
    block_tables: torch.Tensor,
    seq_lens: torch.Tensor,
) -> None:
    torch.ops._C_cpu.mla_decode_kvcache(out, query, kv_cache, scale,
                                        block_tables, seq_lens)


# merge attn states ops
def merge_attn_states(output: torch.Tensor,
                      prefix_output: torch.Tensor,
                      prefix_lse: torch.Tensor,
                      suffix_output: torch.Tensor,
                      suffix_lse: torch.Tensor,
                      output_lse: Optional[torch.Tensor] = None) -> None:
    torch.ops._C.merge_attn_states(output, output_lse, prefix_output,
                                   prefix_lse, suffix_output, suffix_lse)


def convert_vertical_slash_indexes(
    q_seqlens: torch.Tensor,  # [BATCH, ]
    kv_seqlens: torch.Tensor,  # [BATCH, ]
    vertical_indexes: torch.Tensor,  # [BATCH, N_HEADS, NNZ_V]
    slash_indexes: torch.Tensor,  # [BATCH, N_HEADS, NNZ_S]
    context_size: int,
    block_size_M: int,
    block_size_N: int,
    causal: bool = True,
) -> tuple[torch.Tensor, torch.Tensor, torch.Tensor, torch.Tensor]:
    batch_size = slash_indexes.size(0)
    num_heads = slash_indexes.size(1)
    nnz_slash = slash_indexes.size(2)
    nnz_vertical = vertical_indexes.size(2)
    num_rows = (context_size + block_size_M - 1) // block_size_M

    block_count = torch.zeros(batch_size,
                              num_heads,
                              num_rows,
                              dtype=q_seqlens.dtype,
                              device=q_seqlens.device)
    block_offset = torch.zeros(batch_size,
                               num_heads,
                               num_rows,
                               nnz_slash,
                               dtype=q_seqlens.dtype,
                               device=q_seqlens.device)
    column_count = torch.zeros(batch_size,
                               num_heads,
                               num_rows,
                               dtype=q_seqlens.dtype,
                               device=q_seqlens.device)
    column_index = torch.zeros(batch_size,
                               num_heads,
                               num_rows,
                               nnz_vertical,
                               dtype=q_seqlens.dtype,
                               device=q_seqlens.device)

    torch.ops._C.convert_vertical_slash_indexes(
        block_count, block_offset, column_count, column_index, q_seqlens,
        kv_seqlens, vertical_indexes, slash_indexes, context_size,
        block_size_M, block_size_N, causal)
    return block_count, block_offset, column_count, column_index


def convert_vertical_slash_indexes_mergehead(
    q_seqlens: torch.Tensor,  # [BATCH, ]
    kv_seqlens: torch.Tensor,  # [BATCH, ]
    vertical_indexes: torch.Tensor,  # [BATCH, N_HEADS, NNZ_V]
    slash_indexes: torch.Tensor,  # [BATCH, N_HEADS, NNZ_S]
    # [N_HEADS] : different head use different number of indices
    vertical_indices_count: torch.Tensor,
    slash_indices_count: torch.Tensor,
    context_size: int,
    block_size_M: int,
    block_size_N: int,
    causal: bool = True,
) -> tuple[torch.Tensor, torch.Tensor, torch.Tensor, torch.Tensor]:
    batch_size = slash_indexes.size(0)
    num_heads = slash_indexes.size(1)
    nnz_slash = slash_indexes.size(2)
    nnz_vertical = vertical_indexes.size(2)
    num_rows = (context_size + block_size_M - 1) // block_size_M

    block_count = torch.empty(batch_size,
                              num_heads,
                              num_rows,
                              dtype=q_seqlens.dtype,
                              device=q_seqlens.device)
    block_offset = torch.empty(batch_size,
                               num_heads,
                               num_rows,
                               nnz_slash,
                               dtype=q_seqlens.dtype,
                               device=q_seqlens.device)
    column_count = torch.empty(batch_size,
                               num_heads,
                               num_rows,
                               dtype=q_seqlens.dtype,
                               device=q_seqlens.device)
    column_index = torch.empty(batch_size,
                               num_heads,
                               num_rows,
                               nnz_vertical,
                               dtype=q_seqlens.dtype,
                               device=q_seqlens.device)

    torch.ops._C.convert_vertical_slash_indexes_mergehead(
        block_count, block_offset, column_count, column_index, q_seqlens,
        kv_seqlens, vertical_indexes, slash_indexes, vertical_indices_count,
        slash_indices_count, context_size, block_size_M, block_size_N, causal)
    return block_count, block_offset, column_count, column_index


# pos encoding ops
def rotary_embedding(
    positions: torch.Tensor,
    query: torch.Tensor,
    key: Optional[torch.Tensor],
    head_size: int,
    cos_sin_cache: torch.Tensor,
    is_neox: bool,
) -> None:
    torch.ops._C.rotary_embedding(positions, query, key, head_size,
                                  cos_sin_cache, is_neox)


def batched_rotary_embedding(positions: torch.Tensor, query: torch.Tensor,
                             key: Optional[torch.Tensor], head_size: int,
                             cos_sin_cache: torch.Tensor, is_neox: bool,
                             rot_dim: int,
                             cos_sin_cache_offsets: torch.Tensor) -> None:
    torch.ops._C.batched_rotary_embedding(positions, query, key, head_size,
                                          cos_sin_cache, is_neox, rot_dim,
                                          cos_sin_cache_offsets)


# layer norm ops
def rms_norm(out: torch.Tensor, input: torch.Tensor, weight: torch.Tensor,
             epsilon: float) -> None:
    # TODO: Remove this contiguous call when the kernel is updated to support non-contiguous input
    input_contiguous = input.contiguous()
    torch.ops._C.rms_norm(out, input_contiguous, weight, epsilon)


def fused_add_rms_norm(input: torch.Tensor, residual: torch.Tensor,
                       weight: torch.Tensor, epsilon: float) -> None:
    torch.ops._C.fused_add_rms_norm(input, residual, weight, epsilon)


def apply_repetition_penalties_torch(
        logits: torch.Tensor, prompt_mask: torch.Tensor,
        output_mask: torch.Tensor, repetition_penalties: torch.Tensor) -> None:
    repetition_penalties = repetition_penalties.unsqueeze(dim=1).repeat(
        1, logits.size(1))
    # If token appears in prompt or output, apply, otherwise use 1.0 for no-op.
    penalties = torch.where(prompt_mask | output_mask, repetition_penalties,
                            1.0)
    # If logits are positive, divide by penalty, otherwise multiply by penalty.
    scaling = torch.where(logits > 0, 1.0 / penalties, penalties)
    logits *= scaling


def apply_repetition_penalties_cuda(
        logits: torch.Tensor, prompt_mask: torch.Tensor,
        output_mask: torch.Tensor, repetition_penalties: torch.Tensor) -> None:
    torch.ops._C.apply_repetition_penalties_(logits, prompt_mask, output_mask,
                                             repetition_penalties)


def apply_repetition_penalties(logits: torch.Tensor, prompt_mask: torch.Tensor,
                               output_mask: torch.Tensor,
                               repetition_penalties: torch.Tensor) -> None:
    """Apply repetition penalties to logits in-place.

    Args:
        logits: The logits tensor of shape [num_seqs, vocab_size].
        prompt_mask: A boolean tensor indicating which tokens appear in the prompt.
        output_mask: A boolean tensor indicating which tokens appear in the output.
        repetition_penalties: The repetition penalties of shape (num_seqs, ).
    """
    if current_platform.is_cuda() and logits.is_contiguous():
        apply_repetition_penalties_cuda(logits, prompt_mask, output_mask,
                                        repetition_penalties)
    else:
        apply_repetition_penalties_torch(logits, prompt_mask, output_mask,
                                         repetition_penalties)


def advance_step_flashattn(num_seqs: int, num_queries: int, block_size: int,
                           input_tokens: torch.Tensor,
                           sampled_token_ids: torch.Tensor,
                           input_positions: torch.Tensor,
                           seq_lens: torch.Tensor, slot_mapping: torch.Tensor,
                           block_tables: torch.Tensor) -> None:
    """Advance a step on GPU for existing inputs for a multi-step runner"""
    return torch.ops._C.advance_step_flashattn(num_seqs, num_queries,
                                               block_size, input_tokens,
                                               sampled_token_ids,
                                               input_positions, seq_lens,
                                               slot_mapping, block_tables)


def advance_step_flashinfer(num_seqs: int, num_queries: int, block_size: int,
                            input_tokens: torch.Tensor,
                            sampled_token_ids: torch.Tensor,
                            input_positions: torch.Tensor,
                            seq_lens: torch.Tensor, slot_mapping: torch.Tensor,
                            block_tables: torch.Tensor,
                            paged_kv_indices: torch.Tensor,
                            paged_kv_indptr: torch.Tensor,
                            paged_kv_last_page_len: torch.Tensor,
                            block_table_bound: torch.Tensor) -> None:

    return torch.ops._C.advance_step_flashinfer(
        num_seqs, num_queries, block_size, input_tokens, sampled_token_ids,
        input_positions, seq_lens, slot_mapping, block_tables,
        paged_kv_indices, paged_kv_indptr, paged_kv_last_page_len,
        block_table_bound)


# fused quant layer norm ops
def rms_norm_dynamic_per_token_quant(
    input: torch.Tensor,
    weight: torch.Tensor,
    epsilon: float,
    quant_dtype: torch.dtype,
    scale_ub: Optional[torch.Tensor] = None,
    residual: Optional[torch.Tensor] = None
) -> tuple[torch.Tensor, torch.Tensor]:
    output = torch.empty_like(input, dtype=quant_dtype)
    scales = torch.empty((input.numel() // input.shape[-1], 1),
                         device=input.device,
                         dtype=torch.float32)

    torch.ops._C.rms_norm_dynamic_per_token_quant(output, input, weight,
                                                  scales, epsilon, scale_ub,
                                                  residual)
    return output, scales


# quantization ops
# awq
def awq_dequantize(qweight: torch.Tensor, scales: torch.Tensor,
                   zeros: torch.Tensor, split_k_iters: int, thx: int,
                   thy: int) -> torch.Tensor:
    if envs.VLLM_USE_TRITON_AWQ:
        from vllm.model_executor.layers.quantization.awq_triton import (
            awq_dequantize_triton)
        return awq_dequantize_triton(qweight, scales, zeros)
    return torch.ops._C.awq_dequantize(qweight, scales, zeros, split_k_iters,
                                       thx, thy)


def awq_gemm(input: torch.Tensor, qweight: torch.Tensor, qzeros: torch.Tensor,
             scales: torch.Tensor, split_k_iters: int) -> torch.Tensor:
    if envs.VLLM_USE_TRITON_AWQ:
        from vllm.model_executor.layers.quantization.awq_triton import (
            awq_gemm_triton)
        return awq_gemm_triton(input, qweight, qzeros, scales, split_k_iters)
    return torch.ops._C.awq_gemm(input, qweight, qzeros, scales, split_k_iters)


# gptq
def gptq_gemm(a: torch.Tensor, b_q_weight: torch.Tensor,
              b_gptq_qzeros: torch.Tensor, b_gptq_scales: torch.Tensor,
              b_g_idx: torch.Tensor, use_exllama: bool,
              bit: int) -> torch.Tensor:
    return torch.ops._C.gptq_gemm(a, b_q_weight, b_gptq_qzeros, b_gptq_scales,
                                  b_g_idx, use_exllama, bit)


if hasattr(torch.ops._C, "gptq_gemm"):

    @register_fake("_C::gptq_gemm")
    def _gptq_gemm_fake(a: torch.Tensor, b_q_weight: torch.Tensor,
                        b_gptq_qzeros: torch.Tensor,
                        b_gptq_scales: torch.Tensor, b_g_idx: torch.Tensor,
                        use_exllama: bool, bit: int) -> torch.Tensor:
        return torch.empty((a.size(0), b_q_weight.size(1)),
                           dtype=a.dtype,
                           device=a.device)


def gptq_shuffle(q_weight: torch.Tensor, q_perm: torch.Tensor,
                 bit: int) -> None:
    torch.ops._C.gptq_shuffle(q_weight, q_perm, bit)


# marlin
def marlin_gemm(a: torch.Tensor, b_q_weight: torch.Tensor,
                b_scales: torch.Tensor, workspace: torch.Tensor, size_m: int,
                size_n: int, size_k: int) -> torch.Tensor:
    return torch.ops._C.marlin_gemm(a, b_q_weight, b_scales, workspace, size_m,
                                    size_n, size_k)


# marlin_24
def gptq_marlin_24_gemm(a: torch.Tensor, b_q_weight: torch.Tensor,
                        b_meta: torch.Tensor, b_scales: torch.Tensor,
                        workspace: torch.Tensor, b_q_type: ScalarType,
                        size_m: int, size_n: int, size_k: int) -> torch.Tensor:
    return torch.ops._C.gptq_marlin_24_gemm(a, b_q_weight, b_meta, b_scales,
                                            workspace, b_q_type.id, size_m,
                                            size_n, size_k)


if hasattr(torch.ops._C, "gptq_marlin_24_gemm"):

    @register_fake("_C::gptq_marlin_24_gemm")
    def _gptq_marlin_24_gemm_fake(a: torch.Tensor, b_q_weight: torch.Tensor,
                                  b_meta: torch.Tensor, b_scales: torch.Tensor,
                                  workspace: torch.Tensor,
                                  b_q_type: ScalarType, size_m: torch.SymInt,
                                  size_n: torch.SymInt,
                                  size_k: torch.SymInt) -> torch.Tensor:
        return torch.empty((size_m, size_n), device=a.device, dtype=a.dtype)

    @register_fake("_C::gptq_marlin_gemm")
    def _gptq_marlin_gemm_fake(a: torch.Tensor,
                               c: Optional[torch.Tensor],
                               b_q_weight: torch.Tensor,
                               b_scales: torch.Tensor,
                               global_scale: Optional[torch.Tensor],
                               b_zeros: Optional[torch.Tensor],
                               g_idx: Optional[torch.Tensor],
                               perm: Optional[torch.Tensor],
                               workspace: torch.Tensor,
                               b_q_type_id: int,
                               size_m: torch.SymInt,
                               size_n: torch.SymInt,
                               size_k: torch.SymInt,
                               is_k_full: bool = True,
                               use_atomic_add: bool = False,
                               use_fp32_reduce: bool = False,
                               is_zp_float: bool = False) -> torch.Tensor:
        return torch.empty((size_m, size_n), device=a.device, dtype=a.dtype)

    @register_fake("_C::marlin_qqq_gemm")
    def _marlin_qqq_gemm_fake(a: torch.Tensor, b_q_weight: torch.Tensor,
                              s_tok: torch.Tensor, s_ch: torch.Tensor,
                              s_group: torch.Tensor, workspace: torch.Tensor,
                              size_m: torch.SymInt, size_n: torch.SymInt,
                              size_k: torch.SymInt) -> torch.Tensor:
        return torch.empty((size_m, size_n),
                           dtype=torch.float16,
                           device=a.device)

    @register_fake("_C::marlin_gemm")
    def _marlin_gemm_fake(a: torch.Tensor, b_q_weight: torch.Tensor,
                          b_scales: torch.Tensor, workspace: torch.Tensor,
                          size_m: torch.SymInt, size_n: torch.SymInt,
                          size_k: torch.SymInt) -> torch.Tensor:
        return torch.empty((size_m, size_n),
                           dtype=torch.float16,
                           device=a.device)

    @register_fake("_C::awq_dequantize")
    def _awq_dequantize_fake(qweight: torch.Tensor, scales: torch.Tensor,
                             zeros: torch.Tensor, split_k_iters: torch.SymInt,
                             thx: int, thy: int) -> torch.Tensor:
        in_c = qweight.size(0)
        qout_c = qweight.size(1)
        out_c = qout_c * 8
        return torch.empty((in_c, out_c),
                           dtype=scales.dtype,
                           device=scales.device)

    @register_fake("_C::awq_gemm")
    def _awq_gemm_fake(input: torch.Tensor, qweight: torch.Tensor,
                       qzeros: torch.Tensor, scales: torch.Tensor,
                       split_k_iters: torch.SymInt) -> torch.Tensor:
        num_in_feats = input.size(0)
        return torch.empty((split_k_iters, num_in_feats, qweight.size(1) * 8),
                           dtype=input.dtype,
                           device=input.device).sum(0)

    @register_fake("_C::aqlm_gemm")
    def _aqlm_gemm_fake(input: torch.Tensor, codes: torch.Tensor,
                        codebooks: torch.Tensor, scales: torch.Tensor,
                        codebook_partition_sizes: list[int],
                        bias: Optional[torch.Tensor]) -> torch.Tensor:
        out_features = codes.size(0) * codebooks.size(2)
        flat_input = input.reshape((-1, input.size(-1)))
        flat_output = torch.empty((flat_input.size(0), out_features),
                                  dtype=input.dtype,
                                  device=input.device)

        output_sizes = list(input.shape)
        output_sizes.pop()
        output_sizes.append(-1)
        return flat_output.reshape(tuple(output_sizes))

    @register_fake("_C::aqlm_dequant")
    def _aqlm_dequant_fake(
            codes: torch.Tensor, codebooks: torch.Tensor,
            codebook_partition_sizes: list[int]) -> torch.Tensor:
        in_features = codes.size(1) * 8
        out_features = codes.size(0)
        return torch.empty((out_features, in_features),
                           dtype=codebooks.dtype,
                           device=codebooks.device)

    @register_fake("_C::machete_mm")
    def machete_mm_fake(
        a: torch.Tensor,
        # b_q Should be the tensor returned by machete_prepack_B
        b_q: torch.Tensor,
        b_type: ScalarType,
        out_type: Optional[torch.dtype] = None,
        b_group_scales: Optional[torch.Tensor] = None,
        b_group_zeros: Optional[torch.Tensor] = None,
        b_group_size: Optional[int] = None,
        b_channel_scales: Optional[torch.Tensor] = None,
        a_token_scales: Optional[torch.Tensor] = None,
        schedule: Optional[str] = None,
    ) -> torch.Tensor:
        m = a.size(0)
        n = b_q.size(1)
        return torch.empty((m, n), device=a.device, dtype=a.dtype)

    @register_fake("_C::machete_prepack_B")
    def machete_prepack_B_fake(
            b_q_weight: torch.Tensor, a_type: torch.dtype, b_type: ScalarType,
            group_scales_type: Optional[torch.dtype]) -> torch.Tensor:
        return torch.empty_like(b_q_weight,
                                memory_format=torch.contiguous_format)


if hasattr(torch.ops._C, "allspark_w8a16_gemm"):

    @register_fake("_C::allspark_w8a16_gemm")
    def _allspark_w8a16_gemm_fake(a: torch.Tensor, b_qweight: torch.Tensor,
                                  b_scales: torch.Tensor,
                                  b_qzeros: Optional[torch.Tensor],
                                  n: torch.SymInt, group_size: torch.SymInt,
                                  sm_count: torch.SymInt,
                                  sm_version: torch.SymInt,
                                  CUBLAS_M_THRESHOLD: torch.SymInt,
                                  has_zp: bool,
                                  n32k16_reorder: bool) -> torch.Tensor:
        m = a.size(0)
        return torch.empty((m, n), device=a.device, dtype=a.dtype)


if hasattr(torch.ops._C, "ggml_dequantize"):

    @register_fake("_C::ggml_dequantize")
    def _ggml_dequantize_fake(
            W: torch.Tensor,
            quant_type: int,
            m: torch.SymInt,
            n: torch.SymInt,
            dtype: Optional[torch.dtype] = None) -> torch.Tensor:
        return torch.empty((m, n), dtype=torch.float16, device=W.device)

    @register_fake("_C::ggml_mul_mat_vec_a8")
    def _ggml_mul_mat_vec_a8_fake(
        W: torch.Tensor,
        X: torch.Tensor,
        quant_type: int,
        row: torch.SymInt,
    ) -> torch.Tensor:
        return torch.empty((X.shape[0], row), dtype=X.dtype, device=W.device)

    @register_fake("_C::ggml_mul_mat_a8")
    def _ggml_mul_mat_a8_fake(
        W: torch.Tensor,
        X: torch.Tensor,
        quant_type: int,
        row: torch.SymInt,
    ) -> torch.Tensor:
        batch = X.size(0)
        return torch.empty((batch, row), dtype=X.dtype, device=W.device)

    @register_fake("_C::ggml_moe_a8")
    def _ggml_moe_a8_fake(
        X: torch.Tensor,
        W: torch.Tensor,
        sorted_token_ids: torch.Tensor,
        expert_ids: torch.Tensor,
        num_tokens_post_padded: torch.Tensor,
        quant_type: int,
        row: torch.SymInt,
        top_k: torch.SymInt,
        tokens: torch.SymInt,
    ) -> torch.Tensor:
        tokens = X.size(0)
        return torch.empty((tokens * top_k, row),
                           dtype=torch.float16,
                           device=W.device)


if hasattr(torch.ops._C, "ggml_moe_a8_vec"):

    @register_fake("_C::ggml_moe_a8_vec")
    def _ggml_moe_a8_vec_fake(
        X: torch.Tensor,
        W: torch.Tensor,
        topk_ids: torch.Tensor,
        top_k: int,
        quant_type: int,
        row: torch.SymInt,
        tokens: torch.SymInt,
    ) -> torch.Tensor:
        tokens = X.size(0)
        return torch.empty((tokens * top_k, row),
                           dtype=X.dtype,
                           device=W.device)


# cutlass
def cutlass_scaled_mm_supports_fp4(cuda_device_capability: int) -> bool:
    return torch.ops._C.cutlass_scaled_mm_supports_fp4(cuda_device_capability)


def cutlass_blockwise_scaled_grouped_mm(
    output: torch.Tensor,
    a: torch.Tensor,
    b: torch.Tensor,
    scales_a: torch.Tensor,
    scales_b: torch.Tensor,
    problem_sizes: torch.Tensor,
    expert_offsets: torch.Tensor,
):
    torch.ops._C.cutlass_blockwise_scaled_grouped_mm(output, a, b, scales_a,
                                                     scales_b, problem_sizes,
                                                     expert_offsets)


def cutlass_scaled_fp4_mm(a: torch.Tensor, b: torch.Tensor,
                          block_scale_a: torch.Tensor,
                          block_scale_b: torch.Tensor, alpha: torch.Tensor,
                          out_dtype: torch.dtype) -> torch.Tensor:
    assert a.ndim == 2 and b.ndim == 2
    m, n = a.shape[0], b.shape[0]
    out = torch.empty((m, n), dtype=out_dtype, device=a.device)
    torch.ops._C.cutlass_scaled_fp4_mm(out, a, b, block_scale_a, block_scale_b,
                                       alpha)
    return out


def cutlass_scaled_mm_supports_fp8(cuda_device_capability: int) -> bool:
    return torch.ops._C.cutlass_scaled_mm_supports_fp8(cuda_device_capability)


def cutlass_scaled_mm_supports_block_fp8(cuda_device_capability: int) -> bool:
    return torch.ops._C.cutlass_scaled_mm_supports_block_fp8(
        cuda_device_capability)


def cutlass_scaled_mm(a: torch.Tensor,
                      b: torch.Tensor,
                      scale_a: torch.Tensor,
                      scale_b: torch.Tensor,
                      out_dtype: torch.dtype,
                      bias: Optional[torch.Tensor] = None) -> torch.Tensor:
    """
    `cutlass_scaled_mm` implements a fused version of
        `output = torch.mm((scale_a * a), (scale_b * b)).to(out_dtype)`
    where scale_a * a and scale_b * b are implemented using numpy-style
    broadcasting.

    In order to support blockwise scaling like found in DeepSeek V3 we also
    support extended "group" broadcast rules. We extend the numpy-style
    broadcasting rules with the following rule:
        "if the extent of a dimension in the source shape is between 1 and
        corresponding extent in the target shape we repeat each element along
        that dimension  src_shape[dim] // target_shape[dim] times consecutively"
    example if we have:
          a = [[1, 2], and target_shape = (2, 4)
               [3, 4]]
    then we would expand a to:
          a = [[1, 1, 2, 2],
               [3, 3, 4, 4]]
    currently we only support the case:
        scale_a.shape * [1, 128] == a.shape
        scale_b.shape * [128, 128] == b.shape
    """
    assert (out_dtype is torch.bfloat16 or out_dtype is torch.float16)
    assert bias is None or bias.shape[0] == b.shape[
        1] and bias.dtype == out_dtype

    m = a.shape[0]
    n = b.shape[1]

    cutlass_compatible_b = (b.shape[0] % 16 == 0 and b.shape[1] % 16 == 0)
    if current_platform.is_rocm() or not cutlass_compatible_b:
        from vllm.model_executor.layers.quantization.compressed_tensors.triton_scaled_mm import (  # noqa
            triton_scaled_mm)
        return triton_scaled_mm(a, b, scale_a, scale_b, out_dtype, bias)

    out = torch.empty((m, n), dtype=out_dtype, device=a.device)

    torch.ops._C.cutlass_scaled_mm(out, a, b, scale_a, scale_b, bias)

    return out


def cutlass_scaled_mm_azp(a: torch.Tensor,
                          b: torch.Tensor,
                          scale_a: torch.Tensor,
                          scale_b: torch.Tensor,
                          out_dtype: torch.dtype,
                          azp_adj: torch.Tensor,
                          azp: Optional[torch.Tensor] = None,
                          bias: Optional[torch.Tensor] = None) -> torch.Tensor:
    """
    :param azp_adj: In the per-tensor case, this should include the azp.
    Always per-channel.
    :param azp: Only set in the per-token case. Per-token if set.
    """
    assert (b.shape[0] % 16 == 0 and b.shape[1] % 16 == 0)
    assert (out_dtype is torch.bfloat16 or out_dtype is torch.float16)
    assert bias is None or bias.numel(
    ) == b.shape[1] and bias.dtype == out_dtype
    assert azp is None or azp.numel() == a.shape[0]

    m = a.shape[0]
    n = b.shape[1]
    out = torch.empty((m, n), dtype=out_dtype, device=a.device)

    torch.ops._C.cutlass_scaled_mm_azp(out, a, b, scale_a, scale_b, azp_adj,
                                       azp, bias)
    return out


def cutlass_sparse_scaled_mm_supported(cuda_device_capability: int) -> bool:
    return torch.ops._C.cutlass_sparse_scaled_mm_supported(
        cuda_device_capability)


def cutlass_group_gemm_supported(cuda_device_capability: int) -> bool:
    return torch.ops._C.cutlass_group_gemm_supported(cuda_device_capability)

def cutlass_sparse_compress(a: torch.Tensor) \
    -> tuple[torch.Tensor, torch.Tensor]:
    """
    Compresses a sparse matrix for use with Cutlass sparse operations.

    This function takes a dense tensor and compresses it into two components:
    non-zero elements and metadata. The compressed representation is compatible
    with Cutlass sparse kernels.

    Args:
        a (torch.Tensor):
            The input tensor to be compressed. Must have one of the following data types:
            - `torch.int8`
            - `torch.float8_e4m3fn`
            - `torch.bfloat16`
            - `torch.float16`

    Returns:
        tuple[torch.Tensor, torch.Tensor]:
            A tuple containing:
            - `a_nzs` (torch.Tensor): A tensor containing non-zero elements of `a`.
            - `a_meta` (torch.Tensor): A tensor containing metadata for the sparse representation.

    Raises:
        ValueError: If the compression operation fails.

    Notes:
        - The `a_meta` tensor has a data type of `torch.uint8`.
        - Each metadata element encodes the sparsity of 4 non-zero elements (i.e., `elemsPerMetaElem = 4`).
        - The shape of `a_nzs` is `(m, k // 2)`, where `m` and `k` are the dimensions of the input tensor.
        - The shape of `a_meta` is `(m, k // 2 // elemsPerMetaElem)`.
    """
    assert (a.dtype in [
        torch.int8, torch.float8_e4m3fn, torch.bfloat16, torch.float16
    ])
    assert (a.is_contiguous())

    # a_meta.dtype: torch.uint8 so elemsPerMetaElem = 8b / 2b_per_nz = 4
    elemsPerMetaElem = 4
    assert (a.shape[1] % (2 * elemsPerMetaElem) == 0)

    return torch.ops._C.cutlass_sparse_compress(a)


def cutlass_scaled_sparse_mm(
        a: torch.Tensor,
        bt_nzs: torch.Tensor,
        bt_meta: torch.Tensor,
        scale_a: torch.Tensor,
        scale_b: torch.Tensor,
        out_dtype: torch.dtype,
        bias: Optional[torch.Tensor] = None) -> torch.Tensor:
    """
    Performs a scaled sparse matrix multiplication using Cutlass.

    Steps:
    1. Create a dense matrix `a` of shape (m, k) on the CUDA device:
    `a = torch.randn((m, k), device='cuda')`.

    2. Create a dense matrix `b` of shape (k, n) on the CUDA device:
    `b = torch.randn((k, n), device='cuda')`.

    3. Prune matrix `b` to 2:4 sparsity along the specified dimension:
    `b = prune_to_2_4(b, dim=0)`.

    4. Compress the transposed sparse matrix `b.t()`:
    `bt_nzs, bt_meta = cutlass_sparse_compress(b.t())`.

    5. Perform sparse matrix multiplication using the compressed matrix,
    applying scaling factors for `a` and `b`, and the output data type:
    `out = cutlass_scaled_sparse_mm(a, bt_nzs, bt_meta, scale_a, scale_b, out_dtype)`.

    Returns:
    - The result of the scaled sparse matrix multiplication.
    """
    assert (bt_nzs.shape[0] % 16 == 0 and bt_nzs.shape[1] % 16 == 0)
    assert (out_dtype is torch.bfloat16 or out_dtype is torch.float16)
    assert bias is None or bias.shape[0] == bt_nzs.shape[0] \
        and bias.dtype == out_dtype

    m = a.shape[0]
    n = bt_nzs.shape[0]
    out = torch.empty((m, n), dtype=out_dtype, device=a.device)

    torch.ops._C.cutlass_scaled_sparse_mm(out, a, bt_nzs, bt_meta, scale_a,
                                          scale_b, bias)

    return out


def get_cutlass_moe_mm_data(topk_ids: torch.Tensor,
                            expert_offsets: torch.Tensor,
                            problem_sizes1: torch.Tensor,
                            problem_sizes2: torch.Tensor,
                            input_permutation: torch.Tensor,
                            output_permutation: torch.Tensor,
                            num_experts: int,
                            n: int,
                            k: int,
                            blockscale_offsets: Optional[torch.Tensor] = None):
    """
    Prepare data necessary to perform CUTLASS grouped matrix multiplications
    used in CUTLASS-based fused MoE.

    The function takes in topk_ids (token-expert mapping) and uses it to
    compute:
    - expert_offsets: Indices that mark at which token index each expert begins
                      its computation after the input is sorted with
                      input_permutation. The number of tokens computed with
                      expert E is expert_offsets[E + 1] - expert_offsets[E]
    - problem_sizes1, problem_sizes2: MxNxK sizes of each expert's
                                      multiplication in two grouped MMs used in
                                      the fused MoE operation.
    - input_permutation: Permutation that must be used to shuffle the input
                         before executing the MMs.
    - output_permutation: Permutation that must be used to shuffle the output
                          after executing the MMs.
    - blockscale_offsets: Optional argument passed for fp4 moe. Indices that
                          mark at which block scale index each expert begins
                          its computation. The number of block scale rows
                          computed with expert E is blockscale_offsets[E + 1] -
                          blockscale_offsets[E]
    """
    return torch.ops._C.get_cutlass_moe_mm_data(topk_ids, expert_offsets,
                                                problem_sizes1, problem_sizes2,
                                                input_permutation,
                                                output_permutation,
                                                num_experts, n, k,
                                                blockscale_offsets)


def shuffle_rows(input_tensor: torch.Tensor, dst2src_map: torch.Tensor):
    """
    Shuffle and expand the input tensor according to the dst2src_map and store the result in output_tensor.
    This is used in MoE to permute the input tensor before performing grouped matrix multiplications.
    """
    num_tokens_permuted = dst2src_map.shape[0]
    output_tensor = torch.empty((num_tokens_permuted, input_tensor.shape[1]),
                                device=input_tensor.device,
                                dtype=input_tensor.dtype)
    torch.ops._moe_C.shuffle_rows(input_tensor, dst2src_map, output_tensor)
    return output_tensor


def get_cutlass_pplx_moe_mm_data(expert_offsets: torch.Tensor,
                                 problem_sizes1: torch.Tensor,
                                 problem_sizes2: torch.Tensor,
                                 expert_num_tokens: torch.Tensor,
                                 num_local_experts: int, padded_m: int, n: int,
                                 k: int):
    """
    Prepare data necessary to perform CUTLASS grouped matrix multiplications
    used in CUTLASS-based fused MoE.

    The function takes in expert_num_tokens (token count per expert) and
    non_zero_expert_idxs (consecutive indices of experts with non-zero token 
    counts) and uses them to compute:
    - expert_offsets: Indices that mark at which token index each expert begins
                      its computation.
    - problem_sizes1, problem_sizes2: MxNxK sizes of each expert's
                                      multiplication in two grouped MMs used in
                                      the fused MoE operation.
    """
    return torch.ops._C.get_cutlass_pplx_moe_mm_data(
        expert_offsets, problem_sizes1, problem_sizes2, expert_num_tokens,
        num_local_experts, padded_m, n, k)


def cutlass_moe_mm(out_tensors: torch.Tensor, a_tensors: torch.Tensor,
                   b_tensors: torch.Tensor, a_scales: torch.Tensor,
                   b_scales: torch.Tensor, expert_offsets: torch.Tensor,
                   problem_sizes: torch.Tensor, a_strides: torch.Tensor,
                   b_strides: torch.Tensor, c_strides: torch.Tensor,
                   per_act_token: bool, per_out_ch: bool):
    """
    A single grouped matrix multiplication used in CUTLASS-based fused MoE.
    The function executes fp8-quantized OUT = AB matrix multiplication.

    - expert_offsets: Indices that mark at which token index each expert begins
                      its computation. The number of tokens computed with
                      expert E is expert_offsets[E + 1] - expert_offsets[E]
    - problem_sizes: MxNxK sizes of each expert's multiplication in two grouped
                     MMs used in the fused MoE operation.
    - a/b/c_strides: The data strides passed to grouped matrix multiplication.
    """
    return torch.ops._C.cutlass_moe_mm(out_tensors, a_tensors, b_tensors,
                                       a_scales, b_scales, expert_offsets,
                                       problem_sizes, a_strides, b_strides,
                                       c_strides, per_act_token, per_out_ch)


def cutlass_fp4_moe_mm(out_tensors: torch.Tensor, a_tensors: torch.Tensor,
                       b_tensors: torch.Tensor, a_scales: torch.Tensor,
                       b_scales: torch.Tensor, alphas: torch.Tensor,
                       problem_sizes: torch.Tensor,
                       expert_offsets: torch.Tensor, sf_offsets: torch.Tensor):
    """
    An FP4 Blockscaled Group Gemm that takes in  a_tensors, b_tensors and runs
    the gemms for each combination based on the specified problem sizes.

    This is used as the MoE gemm during NVFP4 Quantized FusedMoE forward.
    - a/b_tensors: the NVFP4 a_ptrs and b_ptrs tensors which are quantized
                     input and expert weights.
    - a_/b_scales: The blockscales in FP8-E4M3 precision
    - expert_offsets/sf_offsets: Indices that mark at which token index
                    each expert begins its computation. The number of tokens
                    computed with expert E is expert_offsets[E + 1] -
                    expert_offsets[E] And the sf_size per expert is
                    sf_offset[E+1] - sf_offset[E]
    - problem_sizes: MxNxK sizes of each expert's multiplication in two grouped
                     MMs used in the fused MoE operation.
    """
    return torch.ops._C.cutlass_fp4_group_mm(out_tensors, a_tensors, b_tensors,
                                             a_scales, b_scales, alphas,
                                             problem_sizes, expert_offsets,
                                             sf_offsets)


# aqlm
def aqlm_gemm(input: torch.Tensor, codes: torch.Tensor,
              codebooks: torch.Tensor, scales: torch.Tensor,
              codebook_partition_sizes: list[int],
              bias: Optional[torch.Tensor]) -> torch.Tensor:
    return torch.ops._C.aqlm_gemm(input, codes, codebooks, scales,
                                  codebook_partition_sizes, bias)


def aqlm_dequant(codes: torch.Tensor, codebooks: torch.Tensor,
                 codebook_partition_sizes: list[int]) -> torch.Tensor:
    return torch.ops._C.aqlm_dequant(codes, codebooks,
                                     codebook_partition_sizes)


# gptq_marlin
def gptq_marlin_repack(b_q_weight: torch.Tensor, perm: torch.Tensor,
                       size_k: int, size_n: int,
                       num_bits: int) -> torch.Tensor:
    return torch.ops._C.gptq_marlin_repack(b_q_weight, perm, size_k, size_n,
                                           num_bits)


# gptq_marlin
def awq_marlin_repack(b_q_weight: torch.Tensor, size_k: int, size_n: int,
                      num_bits: int) -> torch.Tensor:
    return torch.ops._C.awq_marlin_repack(b_q_weight, size_k, size_n, num_bits)


def gptq_marlin_moe_repack(b_q_weight: torch.Tensor, perm: torch.Tensor,
                           size_k: int, size_n: int,
                           num_bits: int) -> torch.Tensor:
    num_experts = b_q_weight.shape[0]
    assert size_k % 16 == 0
    output = torch.empty((num_experts, size_k // 16, size_n * (num_bits // 2)),
                         device=b_q_weight.device,
                         dtype=b_q_weight.dtype)
    for e in range(num_experts):
        output[e] = torch.ops._C.gptq_marlin_repack(b_q_weight[e], perm[e],
                                                    size_k, size_n, num_bits)
    return output


def awq_marlin_moe_repack(b_q_weight: torch.Tensor, perm: torch.Tensor,
                          size_k: int, size_n: int,
                          num_bits: int) -> torch.Tensor:
    num_experts = b_q_weight.shape[0]
    assert size_k % 16 == 0
    output = torch.empty((num_experts, size_k // 16, size_n * (num_bits // 2)),
                         device=b_q_weight.device,
                         dtype=b_q_weight.dtype)
    for e in range(num_experts):
        output[e] = torch.ops._C.awq_marlin_repack(b_q_weight[e], size_k,
                                                   size_n, num_bits)
    return output


def gptq_marlin_gemm(a: torch.Tensor,
                     c: Optional[torch.Tensor],
                     b_q_weight: torch.Tensor,
                     b_scales: torch.Tensor,
                     global_scale: Optional[torch.Tensor],
                     b_zeros: Optional[torch.Tensor],
                     g_idx: Optional[torch.Tensor],
                     perm: Optional[torch.Tensor],
                     workspace: torch.Tensor,
                     b_q_type: ScalarType,
                     size_m: int,
                     size_n: int,
                     size_k: int,
                     is_k_full: bool = True,
                     use_atomic_add: bool = False,
                     use_fp32_reduce: bool = False,
                     is_zp_float: bool = False) -> torch.Tensor:
    return torch.ops._C.gptq_marlin_gemm(a, c, b_q_weight, b_scales,
                                         global_scale, b_zeros, g_idx, perm,
                                         workspace, b_q_type.id, size_m,
                                         size_n, size_k, is_k_full,
                                         use_atomic_add, use_fp32_reduce,
                                         is_zp_float)


# machete
def machete_supported_schedules(
        a_type: torch.dtype,
        b_type: ScalarType,
        group_scales_type: Optional[torch.dtype],
        group_zeros_type: Optional[torch.dtype] = None,
        channel_scales_type: Optional[torch.dtype] = None,
        token_scales_type: Optional[torch.dtype] = None,
        out_type: Optional[torch.dtype] = None) -> list[str]:
    return torch.ops._C.machete_supported_schedules(
        a_type, b_type.id, group_scales_type, group_zeros_type,
        channel_scales_type, token_scales_type, out_type)


def machete_mm(
        a: torch.Tensor,
        # b_q Should be the tensor returned by machete_prepack_B
        b_q: torch.Tensor,
        b_type: ScalarType,
        out_type: Optional[torch.dtype] = None,
        b_group_scales: Optional[torch.Tensor] = None,
        b_group_zeros: Optional[torch.Tensor] = None,
        b_group_size: Optional[int] = None,
        b_channel_scales: Optional[torch.Tensor] = None,
        a_token_scales: Optional[torch.Tensor] = None,
        schedule: Optional[str] = None) -> torch.Tensor:
    return torch.ops._C.machete_mm(a, b_q, b_type.id, out_type, b_group_scales,
                                   b_group_zeros, b_group_size,
                                   b_channel_scales, a_token_scales, schedule)


def machete_prepack_B(
        b_q_weight: torch.Tensor, a_type: torch.dtype, b_type: ScalarType,
        group_scales_type: Optional[torch.dtype]) -> torch.Tensor:
    return torch.ops._C.machete_prepack_B(b_q_weight, a_type, b_type.id,
                                          group_scales_type)


if hasattr(torch.ops._C, "permute_cols"):

    @register_fake("_C::permute_cols")
    def _permute_cols_fake(a: torch.Tensor,
                           perm: torch.Tensor) -> torch.Tensor:
        return torch.empty_like(a)


def permute_cols(a: torch.Tensor, perm: torch.Tensor) -> torch.Tensor:
    return torch.ops._C.permute_cols(a, perm)


# fp4
def scaled_fp4_quant(
        input: torch.Tensor,
        input_global_scale: torch.Tensor) -> tuple[torch.Tensor, torch.Tensor]:
    """
    Quantize input tensor to FP4 and return quantized tensor and scale.

    This function quantizes the last dimension of the given tensor `input`. For
    every 16 consecutive elements, a single dynamically computed scaling factor
    is shared. This scaling factor is quantized using the `input_global_scale`
    and is stored in a swizzled layout (see
    https://docs.nvidia.com/cuda/parallel-thread-execution/#tcgen05-mma-scale-factor-b-layout-4x).

    Args:
        input: The input tensor to be quantized to FP4
        input_global_scale: A scalar scaling factor for the entire tensor.

    Returns:
        tuple[torch.Tensor, torch.Tensor]: The output tensor in FP4 but every
            two values are packed into a uint8 and float8_e4m3 scaling factors
            in the sizzled layout.
    """
    assert not current_platform.is_rocm()
    assert input.ndim >= 1, (
        f'input.ndim needs to be >= 1, but got {input.ndim}.')
    other_dims = 1 if input.ndim == 1 else -1
    input = input.reshape(other_dims, input.shape[-1])
    m, n = input.shape
    block_size = 16
    device = input.device

    assert n % block_size == 0, (
        f'last dim has to be multiple of 16, but got {n}.')
    assert input.dtype in (torch.float16, torch.bfloat16), (
        f'input.dtype needs to be fp16 or bf16 but got {input.dtype}.')

    # Two fp4 values will be packed into an uint8.
    output = torch.empty((m, n // 2), device=device, dtype=torch.uint8)

    # We use the rounded values to store the swizzled values. Due to the
    # requirement of the Tensor Core, the minimum tile is 128x4 for the scales.
    # So, we first pad the scales to multiples of 128 and 4. Then, the scales
    # (in float8_e4m3fn) are packed into an int32 for every 4 values. More:
    # https://docs.nvidia.com/cuda/parallel-thread-execution/#tcgen05-mma-scale-factor-b-layout-4x
    round_up = lambda x, y: (x + y - 1) // y * y
    rounded_m = round_up(m, 128)
    scale_n = n // block_size
    rounded_n = round_up(scale_n, 4)
    output_scale = torch.empty((rounded_m, rounded_n // 4),
                               device=device,
                               dtype=torch.int32)

    torch.ops._C.scaled_fp4_quant(output, input, output_scale,
                                  input_global_scale)
    output_scale = output_scale.view(torch.float8_e4m3fn)
    return output, output_scale


def scaled_fp4_experts_quant(
    input_tensor: torch.Tensor,
    input_global_scale: torch.Tensor,
    expert_offsets: torch.Tensor,
    blockscale_offsets: torch.Tensor,
    topk: int,
) -> tuple[torch.Tensor, torch.Tensor]:
    """
    Quantize input tensor to FP4 and return quantized tensor and scale, for
    packed MoE Inputs.
    Args:
        input_tensor: The input tensor to be quantized to FP4
        input_global_scale: A scalar scaling factor for the entire tensor.
        expert_offsets: The expert offsets tensor
        blockscale_offsets: The blockscale offsets tensor
    Outputs:
        output: The quantized tensor in FP4
        output_scales: The blockscale tensor in FP8-E4M3
    """
    assert not current_platform.is_rocm()
    assert input_tensor.ndim == 2, (
        f'input.ndim needs to be == 2, but got {input_tensor.ndim}.')

    # Control the maximum number of tokens per expert supported by the
    # NVFP4 MoE Expert Quantization. This is used to prevent the kernel
    # from running out of memory. This value can also be increased to support
    # larger models.
    MAX_TOKENS_PER_EXPERT = envs.VLLM_MAX_TOKENS_PER_EXPERT_FP4_MOE
    m_numtopk, k = input_tensor.shape

    assert (m_numtopk <= MAX_TOKENS_PER_EXPERT * topk), (
        f"m_numtopk must be less than MAX_TOKENS_PER_EXPERT("
        f"{MAX_TOKENS_PER_EXPERT})"
        f" for cutlass_moe_fp4, observed m_numtopk = {m_numtopk}. Use"
        f" VLLM_MAX_TOKENS_PER_EXPERT_FP4_MOE to set this value.")
    scales_k = k // 16
    padded_k = (scales_k + (4 - 1)) // 4

    # output is uint8 and packed fp4 values
    output = torch.empty(m_numtopk,
                         k // 2,
                         device=input_tensor.device,
                         dtype=torch.uint8)
    output_scales = torch.empty(MAX_TOKENS_PER_EXPERT * topk,
                                padded_k,
                                dtype=torch.int32,
                                device=input_tensor.device)
    torch.ops._C.scaled_fp4_experts_quant(output, output_scales, input_tensor,
                                          input_global_scale, expert_offsets,
                                          blockscale_offsets)
    output_scales = output_scales.view(torch.float8_e4m3fn)
    return output, output_scales


# fp8
def scaled_fp8_quant(
    input: torch.Tensor,
    scale: Optional[torch.Tensor] = None,
    num_token_padding: Optional[int] = None,
    scale_ub: Optional[torch.Tensor] = None,
    use_per_token_if_dynamic: bool = False,
    output: Optional[torch.Tensor] = None,
) -> tuple[torch.Tensor, torch.Tensor]:
    """
    Quantize input tensor to FP8 and return quantized tensor and scale.

    This function supports both static and dynamic quantization: If you
    provide the scale, it will use static scaling and if you omit it,
    the scale will be determined dynamically. The function also allows
    optional padding of the output tensors for downstream kernels that
    will benefit from padding.

    Args:
        input: The input tensor to be quantized to FP8
        scale: Optional scaling factor for the FP8 quantization
        scale_ub: Optional upper bound for scaling factor in dynamic
            per token case
        num_token_padding: If specified, pad the first dimension
            of the output to at least this value.
        use_per_token_if_dynamic: Whether to do per_tensor or per_token
            in the dynamic quantization case.

    Returns:
        tuple[torch.Tensor, torch.Tensor]: The output tensor in FP8 and
            scaling factor.
    """
    # This code assumes batch_dim and num_tokens are flattened
    assert (input.ndim == 2)
    shape: Union[tuple[int, int], torch.Size] = input.shape
    # For ROCm on MI300, the output fp8 dtype is torch.float_e3m3fnuz
    out_dtype: torch.dtype = current_platform.fp8_dtype()
    if num_token_padding:
        shape = (max(num_token_padding, input.shape[0]), shape[1])
    if output is None:
        output = torch.empty(shape, device=input.device, dtype=out_dtype)
    else:
        assert num_token_padding is None, \
            "padding not supported if output passed in"
        assert output.dtype == out_dtype

    if scale is None:
        if use_per_token_if_dynamic:
            scale = torch.empty((shape[0], 1),
                                device=input.device,
                                dtype=torch.float32)
            torch.ops._C.dynamic_per_token_scaled_fp8_quant(
                output, input.contiguous(), scale, scale_ub)
        else:
            scale = torch.zeros(1, device=input.device, dtype=torch.float32)
            torch.ops._C.dynamic_scaled_fp8_quant(output, input, scale)
    else:
        assert scale.numel() == 1, f"{scale.shape}"
        torch.ops._C.static_scaled_fp8_quant(output, input, scale)

    return output, scale


# gptq allspark
def allspark_repack_weight(
        qweight: torch.Tensor,
        scale: torch.Tensor,
        zero_point: Optional[torch.Tensor] = None,
        has_zp: bool = False
) -> tuple[torch.Tensor, torch.Tensor, torch.Tensor]:
    """
    Rearrange qweight, scale, and zero_point(if asymmetric) to n32k16 format
    for Ampere W8A16 Fused Gemm kernel

    Args:
        qweight: uint8 weight tensor, original k x n format.
        scale: fp16/bf16 weight scale tensor, 1 x n format.
        zero_point: fp16/bf16 weight zero_point tensor, 1 x n format.
            Must be provided for asymmetric quantization.
        has_zp: if use symmetric quantization, has_zp = False.
            if use asymmetric quantization, has_zp = True.

    Returns:
        tuple[torch.Tensor, torch.Tensor, Optional[torch.Tensor]] :
            rearranged weight, scale, and optionally zero_point.
    """
    K = qweight.shape[0]
    N = qweight.shape[1]
    N_32align = (N + 32 - 1) // 32 * 32

    qweight_reorder = torch.empty((N_32align, K),
                                  device=qweight.device,
                                  dtype=qweight.dtype)
    scale_reorder = torch.empty((1, N_32align),
                                device=scale.device,
                                dtype=scale.dtype)
    zero_point_reorder = None
    if has_zp:
        assert zero_point is not None, (
            "zero_point must be provided for asymmetric quantization.")
        zero_point_reorder = torch.empty((1, N_32align),
                                         device=zero_point.device,
                                         dtype=zero_point.dtype)

    torch.ops._C.rearrange_kn_weight_as_n32k16_order(
        qweight, scale, zero_point, has_zp, qweight_reorder, scale_reorder,
        zero_point_reorder, K, N, N_32align)

    return qweight_reorder, scale_reorder, zero_point_reorder


def allspark_w8a16_gemm(a: torch.Tensor, b_qweight: torch.Tensor,
                        b_scales: torch.Tensor,
                        b_qzeros: Optional[torch.Tensor], n: int,
                        group_size: int, sm_count: int, sm_version: int,
                        CUBLAS_M_THRESHOLD: int, has_zp: bool,
                        n32k16_reorder: bool) -> torch.Tensor:

    return torch.ops._C.allspark_w8a16_gemm(a, b_qweight, b_scales, b_qzeros,
                                            n, group_size, sm_count,
                                            sm_version, CUBLAS_M_THRESHOLD,
                                            has_zp, n32k16_reorder)


# int8
def scaled_int8_quant(
    input: torch.Tensor,
    scale: Optional[torch.Tensor] = None,
    azp: Optional[torch.Tensor] = None,
    symmetric: bool = True
) -> tuple[torch.Tensor, torch.Tensor, Optional[torch.Tensor]]:
    """
    Quantize the input tensor to int8 and return the quantized tensor and scale, and maybe azp.

    Args:
        input: The input tensor to be quantized to int8.
        scale: Optional scaling factor for the int8 quantization.
            When not provided, we invoke dynamic-per-token quantization.
        azp: Optional zero-point for the int8 quantization.
            Must be provided for asymmetric quantization if `scale` is provided.
        symmetric: Whether to use symmetric quantization (scale only, azp ignored).

    Returns:
      tuple[torch.Tensor, torch.Tensor, Optional[torch.Tensor]] : Output int8 tensor, scales, and optionally azp.
    """
    output = torch.empty_like(input, dtype=torch.int8)
    if scale is not None:
        # static-per-tensor quantization.
        assert symmetric == (
            azp
            is None), "azp must only be provided for asymmetric quantization."
        torch.ops._C.static_scaled_int8_quant(output, input, scale, azp)
        return output, scale, azp

    # dynamic-per-token quantization.
    input_scales = torch.empty((input.numel() // input.shape[-1], 1),
                               device=input.device,
                               dtype=torch.float32)
    input_azp = None if symmetric else torch.empty_like(input_scales,
                                                        dtype=torch.int32)
    torch.ops._C.dynamic_scaled_int8_quant(output, input.contiguous(),
                                           input_scales, input_azp)
    return output, input_scales, input_azp


# qqq ops
def marlin_qqq_gemm(a: torch.Tensor, b_q_weight: torch.Tensor,
                    s_tok: torch.Tensor, s_ch: torch.Tensor,
                    s_group: torch.Tensor, workspace: torch.Tensor,
                    size_m: int, size_n: int, size_k: int) -> torch.Tensor:
    return torch.ops._C.marlin_qqq_gemm(a, b_q_weight, s_tok, s_ch, s_group,
                                        workspace, size_m, size_n, size_k)


# gguf
def ggml_dequantize(W: torch.Tensor, quant_type: int, m: int, n: int,
                    dtype: Optional[torch.dtype]) -> torch.Tensor:
    return torch.ops._C.ggml_dequantize(W, quant_type, m, n, dtype)


def ggml_mul_mat_vec_a8(
    W: torch.Tensor,
    X: torch.Tensor,
    quant_type: int,
    row: int,
) -> torch.Tensor:
    return torch.ops._C.ggml_mul_mat_vec_a8(W, X, quant_type, row)


def ggml_mul_mat_a8(
    W: torch.Tensor,
    X: torch.Tensor,
    quant_type: int,
    row: int,
) -> torch.Tensor:
    return torch.ops._C.ggml_mul_mat_a8(W, X, quant_type, row)


def ggml_moe_a8(
    X: torch.Tensor,
    W: torch.Tensor,
    sorted_token_ids: torch.Tensor,
    expert_ids: torch.Tensor,
    num_tokens_post_padded: torch.Tensor,
    quant_type: int,
    row: int,
    top_k: int,
    tokens: int,
) -> torch.Tensor:
    return torch.ops._C.ggml_moe_a8(X, W, sorted_token_ids, expert_ids,
                                    num_tokens_post_padded, quant_type, row,
                                    top_k, tokens)


def ggml_moe_a8_vec(
    X: torch.Tensor,
    W: torch.Tensor,
    topk_ids: torch.Tensor,
    top_k: int,
    quant_type: int,
    row: torch.SymInt,
    tokens: torch.SymInt,
) -> torch.Tensor:
    return torch.ops._C.ggml_moe_a8_vec(X, W, topk_ids, top_k, quant_type, row,
                                        tokens)


def ggml_moe_get_block_size(quant_type: int) -> int:
    return torch.ops._C.ggml_moe_get_block_size(quant_type)


# mamba
def selective_scan_fwd(u: torch.Tensor, delta: torch.Tensor, A: torch.Tensor,
                       B: torch.Tensor, C: torch.Tensor,
                       D_: Optional[torch.Tensor], z_: Optional[torch.Tensor],
                       delta_bias_: Optional[torch.Tensor],
                       delta_softplus: bool,
                       query_start_loc: Optional[torch.Tensor],
                       cache_indices: Optional[torch.Tensor],
                       has_initial_state: Optional[torch.Tensor],
                       ssm_states: torch.Tensor, pad_slot_id: int):
    torch.ops._C.selective_scan_fwd(u, delta, A, B, C, D_, z_, delta_bias_,
                                    delta_softplus, query_start_loc,
                                    cache_indices, has_initial_state,
                                    ssm_states, pad_slot_id)


# ROCm skinny gemms
def LLMM1(a: torch.Tensor, b: torch.Tensor,
          rows_per_block: int) -> torch.Tensor:
    return torch.ops._rocm_C.LLMM1(a, b, rows_per_block)


def wvSplitK(a: torch.Tensor, b: torch.Tensor, cu_count: int) -> torch.Tensor:
    return torch.ops._rocm_C.wvSplitK(a, b, cu_count)


def wvSplitKQ(a: torch.Tensor, b: torch.Tensor, out_dtype: torch.dtype,
              scale_a: torch.Tensor, scale_b: torch.Tensor,
              cu_count: int) -> torch.Tensor:
    out = torch.empty((b.shape[0], a.shape[0]),
                      dtype=out_dtype,
                      device=b.device)
    torch.ops._rocm_C.wvSplitKQ(a, b, out, scale_a, scale_b, cu_count)
    return out


# moe
def moe_sum(input: torch.Tensor, output: torch.Tensor):
    torch.ops._moe_C.moe_sum(input, output)


def moe_align_block_size(topk_ids: torch.Tensor, num_experts: int,
                         block_size: int, sorted_token_ids: torch.Tensor,
                         experts_ids: torch.Tensor,
                         num_tokens_post_pad: torch.Tensor) -> None:
    torch.ops._moe_C.moe_align_block_size(topk_ids, num_experts, block_size,
                                          sorted_token_ids, experts_ids,
                                          num_tokens_post_pad)


def moe_wna16_gemm(input: torch.Tensor, output: torch.Tensor,
                   b_qweight: torch.Tensor, b_scales: torch.Tensor,
                   b_qzeros: Optional[torch.Tensor],
                   topk_weights: Optional[torch.Tensor],
                   sorted_token_ids: torch.Tensor, experts_ids: torch.Tensor,
                   num_tokens_post_pad: torch.Tensor, top_k: int,
                   BLOCK_SIZE_M: int, BLOCK_SIZE_N: int, BLOCK_SIZE_K: int,
                   bit: int) -> torch.Tensor:
    if not current_platform.is_cuda():
        raise NotImplementedError(
            "The optimized moe_wna16_gemm kernel is only "
            "available on CUDA platforms")
    torch.ops._moe_C.moe_wna16_gemm(input, output, b_qweight, b_scales,
                                    b_qzeros, topk_weights, sorted_token_ids,
                                    experts_ids, num_tokens_post_pad, top_k,
                                    BLOCK_SIZE_M, BLOCK_SIZE_N, BLOCK_SIZE_K,
                                    bit)


def topk_softmax(topk_weights: torch.Tensor, topk_ids: torch.Tensor,
                 token_expert_indices: torch.Tensor,
                 gating_output: torch.Tensor) -> None:
    torch.ops._moe_C.topk_softmax(topk_weights, topk_ids, token_expert_indices,
                                  gating_output)


def moe_wna16_marlin_gemm(input: torch.Tensor, output: Optional[torch.Tensor],
                          b_qweight: torch.Tensor, b_scales: torch.Tensor,
                          global_scale: Optional[torch.Tensor],
                          b_qzeros: Optional[torch.Tensor],
                          g_idx: Optional[torch.Tensor],
                          perm: Optional[torch.Tensor],
                          workspace: torch.Tensor,
                          sorted_token_ids: torch.Tensor,
                          expert_ids: torch.Tensor,
                          num_tokens_past_padded: torch.Tensor,
                          topk_weights: torch.Tensor, moe_block_size: int,
                          top_k: int, mul_topk_weights: bool, is_ep: bool,
                          b_q_type: ScalarType, size_m: int, size_n: int,
                          size_k: int, is_k_full: bool, use_atomic_add: bool,
                          use_fp32_reduce: bool,
                          is_zp_float: bool) -> torch.Tensor:
    return torch.ops._moe_C.moe_wna16_marlin_gemm(
        input, output, b_qweight, b_scales, global_scale, b_qzeros, g_idx,
        perm, workspace, sorted_token_ids, expert_ids, num_tokens_past_padded,
        topk_weights, moe_block_size, top_k, mul_topk_weights, is_ep,
        b_q_type.id, size_m, size_n, size_k, is_k_full, use_atomic_add,
        use_fp32_reduce, is_zp_float)


if supports_moe_ops and hasattr(torch.ops._moe_C, "marlin_gemm_moe"):

    @register_fake("_moe_C::marlin_gemm_moe")
    def marlin_gemm_moe_fake(a: torch.Tensor, b_q_weights: torch.Tensor,
                             sorted_ids: torch.Tensor,
                             topk_weights: torch.Tensor,
                             topk_ids: torch.Tensor, b_scales: torch.Tensor,
                             b_zero_points: torch.Tensor, g_idx: torch.Tensor,
                             perm: torch.Tensor, workspace: torch.Tensor,
                             b_q_type: ScalarType, size_m: torch.SymInt,
                             size_n: torch.SymInt, size_k: torch.SymInt,
                             is_k_full: bool, num_experts: int, topk: int,
                             moe_block_size: int, replicate_input: bool,
                             apply_weights: bool) -> torch.Tensor:
        return torch.empty((size_m, topk, size_n),
                           dtype=a.dtype,
                           device=a.device)

    @register_fake("_moe_C::moe_wna16_marlin_gemm")
    def moe_wna16_marlin_gemm_fake(input: torch.Tensor,
                                   output: Optional[torch.Tensor],
                                   b_qweight: torch.Tensor,
                                   b_scales: torch.Tensor,
                                   b_qzeros: Optional[torch.Tensor],
                                   g_idx: Optional[torch.Tensor],
                                   perm: Optional[torch.Tensor],
                                   workspace: torch.Tensor,
                                   sorted_token_ids: torch.Tensor,
                                   expert_ids: torch.Tensor,
                                   num_tokens_past_padded: torch.Tensor,
                                   topk_weights: torch.Tensor,
                                   moe_block_size: int, top_k: int,
                                   mul_topk_weights: bool, is_ep: bool,
                                   b_q_type: ScalarType, size_m: int,
                                   size_n: int, size_k: int, is_k_full: bool,
                                   use_atomic_add: bool, use_fp32_reduce: bool,
                                   is_zp_float: bool) -> torch.Tensor:
        return torch.empty((size_m * top_k, size_n),
                           dtype=input.dtype,
                           device=input.device)


def reshape_and_cache(
    key: torch.Tensor,
    value: torch.Tensor,
    key_cache: torch.Tensor,
    value_cache: torch.Tensor,
    slot_mapping: torch.Tensor,
    kv_cache_dtype: str,
    k_scale: torch.Tensor,
    v_scale: torch.Tensor,
) -> None:
    torch.ops._C_cache_ops.reshape_and_cache(key, value, key_cache,
                                             value_cache, slot_mapping,
                                             kv_cache_dtype, k_scale, v_scale)


def reshape_and_cache_flash(
    key: torch.Tensor,
    value: torch.Tensor,
    key_cache: torch.Tensor,
    value_cache: torch.Tensor,
    slot_mapping: torch.Tensor,
    kv_cache_dtype: str,
    k_scale: torch.Tensor,
    v_scale: torch.Tensor,
) -> None:
    torch.ops._C_cache_ops.reshape_and_cache_flash(key, value, key_cache,
                                                   value_cache, slot_mapping,
                                                   kv_cache_dtype, k_scale,
                                                   v_scale)


def concat_and_cache_mla(
    kv_c: torch.Tensor,
    k_pe: torch.Tensor,
    kv_cache: torch.Tensor,
    slot_mapping: torch.Tensor,
    kv_cache_dtype: str,
    scale: torch.Tensor,
) -> None:
    torch.ops._C_cache_ops.concat_and_cache_mla(kv_c, k_pe, kv_cache,
                                                slot_mapping, kv_cache_dtype,
                                                scale)


def copy_blocks(key_caches: list[torch.Tensor],
                value_caches: list[torch.Tensor],
                block_mapping: torch.Tensor) -> None:
    torch.ops._C_cache_ops.copy_blocks(key_caches, value_caches, block_mapping)


def copy_blocks_mla(kv_caches: list[torch.Tensor],
                    block_mapping: torch.Tensor) -> None:
    torch.ops._C_cache_ops.copy_blocks_mla(kv_caches, block_mapping)


def swap_blocks(src: torch.Tensor, dst: torch.Tensor,
                block_mapping: torch.Tensor) -> None:
    torch.ops._C_cache_ops.swap_blocks(src, dst, block_mapping)


def convert_fp8(output: torch.Tensor,
                input: torch.Tensor,
                scale: float = 1.0,
                kv_dtype: str = "fp8") -> None:
    torch.ops._C_cache_ops.convert_fp8(output, input, scale, kv_dtype)


def gather_cache(src_cache: torch.Tensor,
                 dst: torch.Tensor,
                 block_table: torch.Tensor,
                 cu_seq_lens: torch.Tensor,
                 batch_size: int,
                 seq_starts: Optional[torch.Tensor] = None) -> None:
    torch.ops._C_cache_ops.gather_cache(src_cache, dst, block_table,
                                        cu_seq_lens, batch_size, seq_starts)


def get_device_attribute(attribute: int, device: int) -> int:
    return torch.ops._C_cuda_utils.get_device_attribute(attribute, device)


def get_max_shared_memory_per_block_device_attribute(device: int) -> int:
    # ruff: noqa: E501
    return torch.ops._C_cuda_utils.get_max_shared_memory_per_block_device_attribute(
        device)


# custom ar
def init_custom_ar(ipc_tensors: list[torch.Tensor], rank_data: torch.Tensor,
                   rank: int, fully_connected: bool) -> int:
    return torch.ops._C_custom_ar.init_custom_ar(ipc_tensors, rank_data, rank,
                                                 fully_connected)


def all_reduce(fa: int, inp: torch.Tensor, out: torch.Tensor, reg_buffer: int,
               reg_buffer_sz_bytes: int) -> None:
    torch.ops._C_custom_ar.all_reduce(fa, inp, out, reg_buffer,
                                      reg_buffer_sz_bytes)


def dispose(fa: int) -> None:
    torch.ops._C_custom_ar.dispose(fa)


def meta_size() -> int:
    return torch.ops._C_custom_ar.meta_size()


def register_buffer(fa: int, ipc_tensors: list[int]) -> None:
    return torch.ops._C_custom_ar.register_buffer(fa, ipc_tensors)


def get_graph_buffer_ipc_meta(fa: int) -> tuple[list[int], list[int]]:
    return torch.ops._C_custom_ar.get_graph_buffer_ipc_meta(fa)


def register_graph_buffers(fa: int, handles: list[list[int]],
                           offsets: list[list[int]]) -> None:
    torch.ops._C_custom_ar.register_graph_buffers(fa, handles, offsets)


def allocate_shared_buffer_and_handle(size: int) -> tuple[int, torch.Tensor]:
    return torch.ops._C_custom_ar.allocate_shared_buffer_and_handle(size)


def open_mem_handle(mem_handle: torch.Tensor):
    return torch.ops._C_custom_ar.open_mem_handle(mem_handle)


def free_shared_buffer(ptr: int) -> None:
    torch.ops._C_custom_ar.free_shared_buffer(ptr)


# quick all reduce
def init_custom_qr(rank: int,
                   world_size: int,
                   qr_max_size: Optional[int] = None) -> int:
    return torch.ops._C_custom_ar.init_custom_qr(rank, world_size, qr_max_size)


def qr_destroy(fa: int) -> None:
    torch.ops._C_custom_ar.qr_destroy(fa)


def qr_all_reduce(fa: int,
                  inp: torch.Tensor,
                  out: torch.Tensor,
                  quant_level: int,
                  cast_bf2half: bool = False) -> None:
    torch.ops._C_custom_ar.qr_all_reduce(fa, inp, out, quant_level,
                                         cast_bf2half)


def qr_get_handle(fa: int) -> torch.Tensor:
    return torch.ops._C_custom_ar.qr_get_handle(fa)


def qr_open_handles(fa: int, handles: list[torch.Tensor]) -> None:
    return torch.ops._C_custom_ar.qr_open_handles(fa, handles)


def qr_max_size() -> int:
    return torch.ops._C_custom_ar.qr_max_size()


def get_flash_mla_metadata(
    cache_seqlens: torch.Tensor,
    num_heads_per_head_k: int,
    num_heads_k: int,
) -> tuple[torch.Tensor, torch.Tensor]:
    """
    Arguments:
        cache_seqlens: (batch_size), dtype torch.int32.
        num_heads_per_head_k: Equals to seq_len_q * num_heads_q // num_heads_k.
        num_heads_k: num_heads_k.

    Return:
        tile_scheduler_metadata: (num_sm_parts, TileSchedulerMetaDataSize), dtype torch.int32.
        num_splits: (batch_size + 1), dtype torch.int32.
    """
    return torch.ops._C.get_flash_mla_metadata(cache_seqlens,
                                               num_heads_per_head_k,
                                               num_heads_k)


def flash_mla_with_kvcache(
    q: torch.Tensor,
    k_cache: torch.Tensor,
    block_table: torch.Tensor,
    cache_seqlens: torch.Tensor,
    head_dim_v: int,
    tile_scheduler_metadata: torch.Tensor,
    num_splits: torch.Tensor,
    softmax_scale: Optional[float] = None,
    causal: bool = False,
) -> tuple[torch.Tensor, torch.Tensor]:
    """
    Arguments:
        q: (batch_size, seq_len_q, num_heads_q, head_dim).
        k_cache: (num_blocks, page_block_size, num_heads_k, head_dim).
        block_table: (batch_size, max_num_blocks_per_seq), torch.int32.
        cache_seqlens: (batch_size), torch.int32.
        head_dim_v: Head_dim of v.
        tile_scheduler_metadata: (num_sm_parts, TileSchedulerMetaDataSize), torch.int32, return by get_mla_metadata.
        num_splits: (batch_size + 1), torch.int32, return by get_mla_metadata.
        softmax_scale: float. The scaling of QK^T before applying softmax. Default to 1 / sqrt(head_dim).
        causal: bool. Whether to apply causal attention mask.

    Return:
        out: (batch_size, seq_len_q, num_heads_q, head_dim_v).
        softmax_lse: (batch_size, num_heads_q, seq_len_q), torch.float32.
    """
    if softmax_scale is None:
        softmax_scale = q.shape[-1]**(-0.5)
    out, softmax_lse = torch.ops._C.flash_mla_fwd_kvcache(
        q,
        k_cache,
        None,
        head_dim_v,
        cache_seqlens,
        block_table,
        softmax_scale,
        causal,
        tile_scheduler_metadata,
        num_splits,
    )
    return out, softmax_lse


def cutlass_mla_decode(out: torch.Tensor, q_nope: torch.Tensor,
                       q_pe: torch.Tensor, kv_c_and_k_pe_cache: torch.Tensor,
                       seq_lens: torch.Tensor, page_table: torch.Tensor,
                       scale: float) -> torch.Tensor:
    torch.ops._C.cutlass_mla_decode(out, q_nope, q_pe, kv_c_and_k_pe_cache,
                                    seq_lens, page_table, scale)
    return out


def sm100_cutlass_mla_decode(out: torch.Tensor, q_nope: torch.Tensor,
                             q_pe: torch.Tensor,
                             kv_c_and_k_pe_cache: torch.Tensor,
                             seq_lens: torch.Tensor, page_table: torch.Tensor,
                             workspace: torch.Tensor, scale: float,
                             num_kv_splits: int) -> torch.Tensor:
    torch.ops._C.sm100_cutlass_mla_decode(out, q_nope, q_pe,
                                          kv_c_and_k_pe_cache, seq_lens,
                                          page_table, workspace, scale,
                                          num_kv_splits)
    return out


def sm100_cutlass_mla_get_workspace_size(max_seq_len: int, num_batches: int,
                                         sm_count: int,
                                         num_kv_splits: int) -> int:
    return torch.ops._C.sm100_cutlass_mla_get_workspace_size(
        max_seq_len, num_batches, sm_count, num_kv_splits)


if hasattr(torch.ops._C, "weight_packed_linear"):

    @register_fake("_C::weight_packed_linear")
    def weight_packed_linear_fake(mat1: torch.Tensor, mat2: torch.Tensor,
                                  bias: Optional[torch.Tensor],
                                  is_vnni: bool) -> torch.Tensor:
        return torch.empty((mat1.size(0), mat2.size(0)),
                           dtype=mat1.dtype,
                           device=mat2.device)


if hasattr(torch.ops._C, "fused_experts_cpu"):

    @register_fake("_C::fused_experts_cpu")
    def fused_experts_cpu_fake(
        hidden_states: torch.Tensor,
        w1: torch.Tensor,
        w2: torch.Tensor,
        topk_weights: torch.Tensor,
        topk_ids: torch.Tensor,
        inplace: bool,
        use_int8_w8a8: bool,
        use_fp8_w8a16: bool,
        w1_scale: Optional[torch.Tensor],
        w2_scale: Optional[torch.Tensor],
        block_size: Optional[list[int]],
        a1_scale: Optional[torch.Tensor],
        a2_scale: Optional[torch.Tensor],
        is_vnni: bool,
    ) -> torch.Tensor:
        return torch.empty_like(hidden_states)


if hasattr(torch.ops._C, "int8_scaled_mm_with_quant"):

    @register_fake("_C::int8_scaled_mm_with_quant")
    def int8_scaled_mm_with_quant_fake(
        mat1: torch.Tensor,
        mat2: torch.Tensor,
        scales2: torch.Tensor,
        bias: Optional[torch.Tensor],
        out_dtype: torch.dtype,
        is_vnni: bool,
    ) -> torch.Tensor:
        M = mat1.size(0)
        N = mat2.size(0)
        return torch.empty((M, N), dtype=out_dtype)<|MERGE_RESOLUTION|>--- conflicted
+++ resolved
@@ -13,12 +13,7 @@
 
 logger = init_logger(__name__)
 
-<<<<<<< HEAD
-if not current_platform.is_tpu() and not current_platform.is_hpu(
-) and not current_platform.is_tt():
-=======
-if not current_platform.is_tpu() and not current_platform.is_xpu():
->>>>>>> 35366ae5
+if not current_platform.is_tpu() and not current_platform.is_xpu() and not current_platform.is_tt():
     try:
         import vllm._C
     except ImportError as e:
