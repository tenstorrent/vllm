--- conflicted
+++ resolved
@@ -328,19 +328,7 @@
     max_num_seqs: Optional[int] = SchedulerConfig.max_num_seqs
     max_logprobs: int = ModelConfig.max_logprobs
     disable_log_stats: bool = False
-<<<<<<< HEAD
     log_global_stats: bool = False
-    revision: Optional[str] = None
-    code_revision: Optional[str] = None
-    rope_scaling: Optional[Dict[str, Any]] = None
-    rope_theta: Optional[float] = None
-    hf_token: Optional[Union[bool, str]] = None
-    hf_overrides: Optional[HfOverrides] = None
-    tokenizer_revision: Optional[str] = None
-    quantization: Optional[str] = None
-    enforce_eager: Optional[bool] = None
-    max_seq_len_to_capture: int = 8192
-=======
     revision: Optional[str] = ModelConfig.revision
     code_revision: Optional[str] = ModelConfig.code_revision
     rope_scaling: dict[str, Any] = get_field(ModelConfig, "rope_scaling")
@@ -351,7 +339,6 @@
     quantization: Optional[QuantizationMethods] = ModelConfig.quantization
     enforce_eager: bool = ModelConfig.enforce_eager
     max_seq_len_to_capture: int = ModelConfig.max_seq_len_to_capture
->>>>>>> 79f2f1c2
     disable_custom_all_reduce: bool = ParallelConfig.disable_custom_all_reduce
     # The following three fields are deprecated and will be removed in a future
     # release. Setting them will have no effect. Please remove them from your
@@ -426,19 +413,14 @@
     scheduling_policy: SchedulerPolicy = SchedulerConfig.policy
     scheduler_cls: Union[str, Type[object]] = SchedulerConfig.scheduler_cls
 
-<<<<<<< HEAD
-    override_neuron_config: Optional[Dict[str, Any]] = None
-    override_tt_config: Optional[Dict[str, Any]] = None
-    override_pooler_config: Optional[PoolerConfig] = None
-    compilation_config: Optional[CompilationConfig] = None
-=======
     override_neuron_config: dict[str, Any] = \
         get_field(ModelConfig, "override_neuron_config")
+    override_tt_config: dict[str, Any] = \
+        get_field(ModelConfig, "override_tt_config")
     override_pooler_config: Optional[Union[dict, PoolerConfig]] = \
         ModelConfig.override_pooler_config
     compilation_config: CompilationConfig = \
         get_field(VllmConfig, "compilation_config")
->>>>>>> 79f2f1c2
     worker_cls: str = ParallelConfig.worker_cls
     worker_extension_cls: str = ParallelConfig.worker_extension_cls
 
@@ -558,6 +540,8 @@
                                  **model_kwargs["hf_overrides"])
         model_group.add_argument("--override-neuron-config",
                                  **model_kwargs["override_neuron_config"])
+        model_group.add_argument("--override-tt-config",
+                                 **model_kwargs["override_tt_config"])
         model_group.add_argument("--override-pooler-config",
                                  **model_kwargs["override_pooler_config"])
         model_group.add_argument("--logits-processor-pattern",
@@ -720,155 +704,12 @@
             title="TokenizerPoolConfig",
             description=TokenizerPoolConfig.__doc__,
         )
-<<<<<<< HEAD
-        parser.add_argument('--disable-sliding-window',
-                            action='store_true',
-                            help='Disables sliding window, '
-                            'capping to sliding window size.')
-        parser.add_argument('--use-v2-block-manager',
-                            action='store_true',
-                            default=True,
-                            help='[DEPRECATED] block manager v1 has been '
-                            'removed and SelfAttnBlockSpaceManager (i.e. '
-                            'block manager v2) is now the default. '
-                            'Setting this flag to True or False'
-                            ' has no effect on vLLM behavior.')
-
-        parser.add_argument('--seed',
-                            type=int,
-                            default=EngineArgs.seed,
-                            help='Random seed for operations.')
-        parser.add_argument('--swap-space',
-                            type=float,
-                            default=EngineArgs.swap_space,
-                            help='CPU swap space size (GiB) per GPU.')
-        parser.add_argument(
-            '--cpu-offload-gb',
-            type=float,
-            default=0,
-            help='The space in GiB to offload to CPU, per GPU. '
-            'Default is 0, which means no offloading. Intuitively, '
-            'this argument can be seen as a virtual way to increase '
-            'the GPU memory size. For example, if you have one 24 GB '
-            'GPU and set this to 10, virtually you can think of it as '
-            'a 34 GB GPU. Then you can load a 13B model with BF16 weight, '
-            'which requires at least 26GB GPU memory. Note that this '
-            'requires fast CPU-GPU interconnect, as part of the model is '
-            'loaded from CPU memory to GPU memory on the fly in each '
-            'model forward pass.')
-        parser.add_argument(
-            '--gpu-memory-utilization',
-            type=float,
-            default=EngineArgs.gpu_memory_utilization,
-            help='The fraction of GPU memory to be used for the model '
-            'executor, which can range from 0 to 1. For example, a value of '
-            '0.5 would imply 50%% GPU memory utilization. If unspecified, '
-            'will use the default value of 0.9. This is a per-instance '
-            'limit, and only applies to the current vLLM instance.'
-            'It does not matter if you have another vLLM instance running '
-            'on the same GPU. For example, if you have two vLLM instances '
-            'running on the same GPU, you can set the GPU memory utilization '
-            'to 0.5 for each instance.')
-        parser.add_argument(
-            '--num-gpu-blocks-override',
-            type=int,
-            default=None,
-            help='If specified, ignore GPU profiling result and use this number'
-            ' of GPU blocks. Used for testing preemption.')
-        parser.add_argument(
-            '--max-logprobs',
-            type=int,
-            default=EngineArgs.max_logprobs,
-            help=('Max number of log probs to return logprobs is specified in'
-                  ' SamplingParams.'))
-        parser.add_argument('--disable-log-stats',
-                            action='store_true',
-                            help='Disable logging statistics.')
-        parser.add_argument(
-            '--log-global-stats',
-            action='store_true',
-            help='Use GlobalStatLogger when log stats is enabled.')
-        # Quantization settings.
-        parser.add_argument('--quantization',
-                            '-q',
-                            type=optional_str,
-                            choices=[*QUANTIZATION_METHODS, None],
-                            default=EngineArgs.quantization,
-                            help='Method used to quantize the weights. If '
-                            'None, we first check the `quantization_config` '
-                            'attribute in the model config file. If that is '
-                            'None, we assume the model weights are not '
-                            'quantized and use `dtype` to determine the data '
-                            'type of the weights.')
-        parser.add_argument(
-            '--rope-scaling',
-            default=None,
-            type=json.loads,
-            help='RoPE scaling configuration in JSON format. '
-            'For example, ``{"rope_type":"dynamic","factor":2.0}``')
-        parser.add_argument('--rope-theta',
-                            default=None,
-                            type=float,
-                            help='RoPE theta. Use with `rope_scaling`. In '
-                            'some cases, changing the RoPE theta improves the '
-                            'performance of the scaled model.')
-        parser.add_argument(
-            '--hf-token',
-            type=str,
-            nargs='?',
-            const=True,
-            default=None,
-            help='The token to use as HTTP bearer authorization'
-            ' for remote files. If `True`, will use the token '
-            'generated when running `huggingface-cli login` '
-            '(stored in `~/.huggingface`).')
-        parser.add_argument('--hf-overrides',
-                            type=json.loads,
-                            default=EngineArgs.hf_overrides,
-                            help='Extra arguments for the HuggingFace config. '
-                            'This should be a JSON string that will be '
-                            'parsed into a dictionary.')
-        parser.add_argument('--enforce-eager',
-                            action='store_true',
-                            help='Always use eager-mode PyTorch. If False, '
-                            'will use eager mode and CUDA graph in hybrid '
-                            'for maximal performance and flexibility.')
-        parser.add_argument('--max-seq-len-to-capture',
-                            type=int,
-                            default=EngineArgs.max_seq_len_to_capture,
-                            help='Maximum sequence length covered by CUDA '
-                            'graphs. When a sequence has context length '
-                            'larger than this, we fall back to eager mode. '
-                            'Additionally for encoder-decoder models, if the '
-                            'sequence length of the encoder input is larger '
-                            'than this, we fall back to the eager mode.')
-        parser.add_argument('--tokenizer-pool-size',
-                            type=int,
-                            default=EngineArgs.tokenizer_pool_size,
-                            help='Size of tokenizer pool to use for '
-                            'asynchronous tokenization. If 0, will '
-                            'use synchronous tokenization.')
-        parser.add_argument('--tokenizer-pool-type',
-                            type=str,
-                            default=EngineArgs.tokenizer_pool_type,
-                            help='Type of tokenizer pool to use for '
-                            'asynchronous tokenization. Ignored '
-                            'if tokenizer_pool_size is 0.')
-        parser.add_argument('--tokenizer-pool-extra-config',
-                            type=optional_str,
-                            default=EngineArgs.tokenizer_pool_extra_config,
-                            help='Extra config for tokenizer pool. '
-                            'This should be a JSON string that will be '
-                            'parsed into a dictionary. Ignored if '
-                            'tokenizer_pool_size is 0.')
-=======
         tokenizer_group.add_argument("--tokenizer-pool-size",
                                      **tokenizer_kwargs["pool_size"])
         tokenizer_group.add_argument("--tokenizer-pool-type",
                                      **tokenizer_kwargs["pool_type"])
         tokenizer_group.add_argument("--tokenizer-pool-extra-config",
                                      **tokenizer_kwargs["extra_config"])
->>>>>>> 79f2f1c2
 
         # Multimodal related configs
         multimodal_kwargs = get_kwargs(MultiModalConfig)
@@ -1017,117 +858,6 @@
         scheduler_group.add_argument(
             "--disable-chunked-mm-input",
             **scheduler_kwargs["disable_chunked_mm_input"])
-<<<<<<< HEAD
-        parser.add_argument('--scheduler-cls',
-                            **scheduler_kwargs["scheduler_cls"])
-
-        parser.add_argument(
-            '--override-neuron-config',
-            type=json.loads,
-            default=None,
-            help="Override or set neuron device configuration. "
-            "e.g. ``{\"cast_logits_dtype\": \"bloat16\"}``.")
-        parser.add_argument('--override-tt-config',
-                            type=json.loads,
-                            default=None,
-                            help="Override or set TT device configuration. "
-                            "e.g. '{\"sample_on_device_mode\": \"all\"}'")
-        parser.add_argument(
-            '--override-pooler-config',
-            type=PoolerConfig.from_json,
-            default=None,
-            help="Override or set the pooling method for pooling models. "
-            "e.g. ``{\"pooling_type\": \"mean\", \"normalize\": false}``.")
-
-        parser.add_argument('--compilation-config',
-                            '-O',
-                            type=CompilationConfig.from_cli,
-                            default=None,
-                            help='torch.compile configuration for the model.'
-                            'When it is a number (0, 1, 2, 3), it will be '
-                            'interpreted as the optimization level.\n'
-                            'NOTE: level 0 is the default level without '
-                            'any optimization. level 1 and 2 are for internal '
-                            'testing only. level 3 is the recommended level '
-                            'for production.\n'
-                            'To specify the full compilation config, '
-                            'use a JSON string.\n'
-                            'Following the convention of traditional '
-                            'compilers, using -O without space is also '
-                            'supported. -O3 is equivalent to -O 3.')
-
-        parser.add_argument('--kv-transfer-config',
-                            type=KVTransferConfig.from_cli,
-                            default=None,
-                            help='The configurations for distributed KV cache '
-                            'transfer. Should be a JSON string.')
-
-        parser.add_argument(
-            '--worker-cls',
-            type=str,
-            default="auto",
-            help='The worker class to use for distributed execution.')
-        parser.add_argument(
-            '--worker-extension-cls',
-            type=str,
-            default="",
-            help='The worker extension class on top of the worker cls, '
-            'it is useful if you just want to add new functions to the worker '
-            'class without changing the existing functions.')
-        parser.add_argument(
-            "--generation-config",
-            type=optional_str,
-            default="auto",
-            help="The folder path to the generation config. "
-            "Defaults to 'auto', the generation config will be loaded from "
-            "model path. If set to 'vllm', no generation config is loaded, "
-            "vLLM defaults will be used. If set to a folder path, the "
-            "generation config will be loaded from the specified folder path. "
-            "If `max_new_tokens` is specified in generation config, then "
-            "it sets a server-wide limit on the number of output tokens "
-            "for all requests.")
-
-        parser.add_argument(
-            "--override-generation-config",
-            type=json.loads,
-            default=None,
-            help="Overrides or sets generation config in JSON format. "
-            "e.g. ``{\"temperature\": 0.5}``. If used with "
-            "--generation-config=auto, the override parameters will be merged "
-            "with the default config from the model. If generation-config is "
-            "None, only the override parameters are used.")
-
-        parser.add_argument("--enable-sleep-mode",
-                            action="store_true",
-                            default=False,
-                            help="Enable sleep mode for the engine. "
-                            "(only cuda platform is supported)")
-
-        parser.add_argument(
-            '--calculate-kv-scales',
-            action='store_true',
-            help='This enables dynamic calculation of '
-            'k_scale and v_scale when kv-cache-dtype is fp8. '
-            'If calculate-kv-scales is false, the scales will '
-            'be loaded from the model checkpoint if available. '
-            'Otherwise, the scales will default to 1.0.')
-
-        parser.add_argument(
-            "--additional-config",
-            type=json.loads,
-            default=None,
-            help="Additional config for specified platform in JSON format. "
-            "Different platforms may support different configs. Make sure the "
-            "configs are valid for the platform you are using. The input format"
-            " is like '{\"config_key\":\"config_value\"}'")
-
-        parser.add_argument(
-            "--enable-reasoning",
-            action="store_true",
-            default=False,
-            help="Whether to enable reasoning_content for the model. "
-            "If enabled, the model will be able to generate reasoning content."
-=======
         scheduler_group.add_argument("--scheduler-cls",
                                      **scheduler_kwargs["scheduler_cls"])
         scheduler_group.add_argument(
@@ -1139,7 +869,6 @@
         vllm_group = parser.add_argument_group(
             title="VllmConfig",
             description=VllmConfig.__doc__,
->>>>>>> 79f2f1c2
         )
         vllm_group.add_argument("--kv-transfer-config",
                                 **vllm_kwargs["kv_transfer_config"])
@@ -1163,6 +892,9 @@
         parser.add_argument('--disable-log-stats',
                             action='store_true',
                             help='Disable logging statistics.')
+        parser.add_argument('--log-global-stats',
+                            action='store_true',
+                            help='Use GlobalStatLogger when log stats is on.')
 
         return parser
 
