<<<<<<< HEAD
=======
# SPDX-License-Identifier: Apache-2.0
>>>>>>> bd7dd31a
from typing import TYPE_CHECKING, Optional, Union

import torch

from vllm.inputs import ProcessorInputs, PromptType
from vllm.sampling_params import SamplingParams

from .interface import Platform, PlatformEnum

if TYPE_CHECKING:
    from vllm.config import VllmConfig
    from vllm.pooling_params import PoolingParams
else:
    VllmConfig = None
    PoolingParams = None


class TTPlatform(Platform):
    _enum = PlatformEnum.TT
    device_name: str = "tt"
    device_type: str = "tt"
<<<<<<< HEAD
    
    @classmethod
    def is_async_output_supported(cls, enforce_eager: Optional[bool]) -> bool:
        return True
    
    @classmethod
    def inference_mode(cls):
        return torch.no_grad()
    
=======

    @classmethod
    def is_async_output_supported(cls, enforce_eager: Optional[bool]) -> bool:
        return True

    @classmethod
    def inference_mode(cls):
        return torch.no_grad()

>>>>>>> bd7dd31a
    @classmethod
    def check_and_update_config(cls, vllm_config: VllmConfig) -> None:
        assert not vllm_config.scheduler_config.chunked_prefill_enabled, (
            "Chunked prefill is not yet supported for TT backend")
        assert not vllm_config.speculative_config, (
            "Speculative decoding is not yet supported for TT backend")
<<<<<<< HEAD
        assert vllm_config.parallel_config.tensor_parallel_size == vllm_config.parallel_config.pipeline_parallel_size == 1, (
             "TT backend does not support distributed execution")
        assert not vllm_config.lora_config, "LoRA is not supported for TT backend"
=======
        assert (vllm_config.parallel_config.tensor_parallel_size == 1
                and vllm_config.parallel_config.pipeline_parallel_size
                == 1), "TT backend does not support distributed execution"
        assert not vllm_config.lora_config, (
            "LoRA is not supported for TT backend")
>>>>>>> bd7dd31a

        parallel_config = vllm_config.parallel_config
        if parallel_config.worker_cls == "auto":
            parallel_config.worker_cls = "vllm.worker.tt_worker.TTWorker"
<<<<<<< HEAD
    
=======

>>>>>>> bd7dd31a
    @classmethod
    def validate_request(
        cls,
        prompt: PromptType,
        params: Union[SamplingParams, PoolingParams],
        processed_inputs: ProcessorInputs,
    ) -> None:
        """Raises if this request is unsupported on this platform"""
<<<<<<< HEAD
        
        if isinstance(params, SamplingParams):
            if params.n != 1:
                raise ValueError(f"Currently only supporting n=1 on {cls.device_name}.")
            if params.best_of is not None:
                raise ValueError(f"Currently not supporting best_of on {cls.device_name}")
            if params.logprobs is not None:
                raise ValueError(f"Currently not supporting logprobs on {cls.device_name}")
            if params.prompt_logprobs is not None:
                raise ValueError(f"Currently not supporting prompt_logprobs on {cls.device_name}")
            if params.guided_decoding is not None:
                raise ValueError(f"Currently not supporting guided decoding on {cls.device_name}")
=======

        if isinstance(params, SamplingParams):
            if params.n != 1:
                raise ValueError(
                    f"Currently only supporting n=1 on {cls.device_name}.")
            if params.best_of is not None:
                raise ValueError(
                    f"Currently not supporting best_of on {cls.device_name}")
            if params.logprobs is not None:
                raise ValueError(
                    f"Currently not supporting logprobs on {cls.device_name}")
            if params.prompt_logprobs is not None:
                raise ValueError(
                    f"Currently not supporting prompt_logprobs on "
                    f"{cls.device_name}")
            if params.guided_decoding is not None:
                raise ValueError(
                    f"Currently not supporting guided decoding on "
                    f"{cls.device_name}")
>>>>>>> bd7dd31a
<|MERGE_RESOLUTION|>--- conflicted
+++ resolved
@@ -1,7 +1,4 @@
-<<<<<<< HEAD
-=======
 # SPDX-License-Identifier: Apache-2.0
->>>>>>> bd7dd31a
 from typing import TYPE_CHECKING, Optional, Union
 
 import torch
@@ -23,17 +20,6 @@
     _enum = PlatformEnum.TT
     device_name: str = "tt"
     device_type: str = "tt"
-<<<<<<< HEAD
-    
-    @classmethod
-    def is_async_output_supported(cls, enforce_eager: Optional[bool]) -> bool:
-        return True
-    
-    @classmethod
-    def inference_mode(cls):
-        return torch.no_grad()
-    
-=======
 
     @classmethod
     def is_async_output_supported(cls, enforce_eager: Optional[bool]) -> bool:
@@ -43,33 +29,21 @@
     def inference_mode(cls):
         return torch.no_grad()
 
->>>>>>> bd7dd31a
     @classmethod
     def check_and_update_config(cls, vllm_config: VllmConfig) -> None:
         assert not vllm_config.scheduler_config.chunked_prefill_enabled, (
             "Chunked prefill is not yet supported for TT backend")
         assert not vllm_config.speculative_config, (
             "Speculative decoding is not yet supported for TT backend")
-<<<<<<< HEAD
-        assert vllm_config.parallel_config.tensor_parallel_size == vllm_config.parallel_config.pipeline_parallel_size == 1, (
-             "TT backend does not support distributed execution")
-        assert not vllm_config.lora_config, "LoRA is not supported for TT backend"
-=======
         assert (vllm_config.parallel_config.tensor_parallel_size == 1
                 and vllm_config.parallel_config.pipeline_parallel_size
                 == 1), "TT backend does not support distributed execution"
         assert not vllm_config.lora_config, (
             "LoRA is not supported for TT backend")
->>>>>>> bd7dd31a
 
         parallel_config = vllm_config.parallel_config
         if parallel_config.worker_cls == "auto":
             parallel_config.worker_cls = "vllm.worker.tt_worker.TTWorker"
-<<<<<<< HEAD
-    
-=======
-
->>>>>>> bd7dd31a
     @classmethod
     def validate_request(
         cls,
@@ -78,20 +52,6 @@
         processed_inputs: ProcessorInputs,
     ) -> None:
         """Raises if this request is unsupported on this platform"""
-<<<<<<< HEAD
-        
-        if isinstance(params, SamplingParams):
-            if params.n != 1:
-                raise ValueError(f"Currently only supporting n=1 on {cls.device_name}.")
-            if params.best_of is not None:
-                raise ValueError(f"Currently not supporting best_of on {cls.device_name}")
-            if params.logprobs is not None:
-                raise ValueError(f"Currently not supporting logprobs on {cls.device_name}")
-            if params.prompt_logprobs is not None:
-                raise ValueError(f"Currently not supporting prompt_logprobs on {cls.device_name}")
-            if params.guided_decoding is not None:
-                raise ValueError(f"Currently not supporting guided decoding on {cls.device_name}")
-=======
 
         if isinstance(params, SamplingParams):
             if params.n != 1:
@@ -110,5 +70,4 @@
             if params.guided_decoding is not None:
                 raise ValueError(
                     f"Currently not supporting guided decoding on "
-                    f"{cls.device_name}")
->>>>>>> bd7dd31a
+                    f"{cls.device_name}")