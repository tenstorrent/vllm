--- conflicted
+++ resolved
@@ -884,21 +884,6 @@
             if self.dp_kv_cache and not self.async_torch_proc:
                 tt_out = tt_out[perm_table_tensor]
 
-<<<<<<< HEAD
-        # Note: for other devices, vLLM applies
-        # vllm.model_executor.layers.logits_processor::LogitsProcessor::
-        # _apply_logits_processors
-        # on logits, we don't use this
-        # Note: for other devices, vLLM applies
-        # vllm.model_executor.layers.sampler::Sampler for sampling tokens,
-        # we don't use this
-        if not self.sample_on_device_mode or (
-                self.sample_on_device_mode == "decode_only" and not is_decode):
-            next_logits = tt_out[:model_input.unpadded_batch_size,
-                                 -1, :]  # unpadded batch, vocab of last token
-            next_token_ids = sample_tokens(next_logits,
-                                           model_input.tt_sampling_params)
-=======
         if model_input.compat_sampling_used:
             tt_logits = tt_out[:model_input.unpadded_batch_size,
                                -1, :]  # [unpadded batch, vocab]
@@ -918,7 +903,6 @@
                 sampling_metadata=model_input.sampling_metadata)
 
             return sampler_output
->>>>>>> 87fe4a43
         else:
             if not self.sample_on_device_mode or (self.sample_on_device_mode
                                                   == "decode_only"
@@ -926,8 +910,8 @@
                 # unpadded batch, vocab of last token
                 next_logits = tt_out[:model_input.unpadded_batch_size, -1, :]
                 assert model_input.tt_sampling_params is not None
-                next_token_ids = self._sample_tokens(
-                    next_logits, model_input.tt_sampling_params)
+                next_token_ids = sample_tokens(next_logits,
+                                               model_input.tt_sampling_params)
             else:  # sample on device
                 if self.async_torch_proc:
                     # do not slice as this may be mid-transfer to host
@@ -938,24 +922,7 @@
                 # async torch proc only works in decode
                 return tt_out, read_event
             else:
-<<<<<<< HEAD
-                next_token_ids = tt_out[:model_input.unpadded_batch_size]
-        if not is_decode or not self.async_torch_proc:
-            return next_token_ids
-        else:
-            return tt_out, read_event
-=======
                 return next_token_ids
-
-    def _sample_tokens(self, logits, tt_sampling_params: TTSamplingParams):
-        if tt_sampling_params.temperature == 0:  # greedy decoding
-            return torch.argmax(logits, dim=-1)
-        else:  # top-k top-p sampling
-            return top_pk_logits_efficient(
-                logits,
-                p=tt_sampling_params.top_p,
-                k=tt_sampling_params.top_k,
-                temperature=tt_sampling_params.temperature)
 
     def _get_next_token_ids_from_sampler_output(
             self, sampler_output: SamplerOutput) -> torch.Tensor:
@@ -964,5 +931,4 @@
         for seq_group_output in sampler_output.outputs:
             for seq_output in seq_group_output.samples:
                 next_token_ids.append(seq_output.output_token)
-        return torch.tensor(next_token_ids, dtype=torch.int32, device="cpu")
->>>>>>> 87fe4a43
+        return torch.tensor(next_token_ids, dtype=torch.int32, device="cpu")