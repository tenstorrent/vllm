--- conflicted
+++ resolved
@@ -149,7 +149,7 @@
                                        cache_config=self.cache_config)
         if self.model_config.is_encoder_decoder:
             self.max_cross_blocks = self.model.max_cross_attn_tokens // self.cache_config.block_size
-<<<<<<< HEAD
+
         # Detect if the model is a TG Llama to use DP KV cache
         # vLLM doesn't which blocks corrensponds to which DP device pool so may allocate non-local blocks to a user
         # To avoid bad output because of this, we maintain a seq_id_to_batch_slot mapping so that we can place the users on the correct devices
@@ -165,8 +165,7 @@
         if self.dp_kv_cache:
             # Map request id strs to seq group ids
             self.req_id_to_seq_id: Dict[str, int] = {}
-=======
->>>>>>> 0d493493
+
 
     def get_model(self) -> nn.Module:
         return self.model
@@ -377,7 +376,7 @@
                     ],
                                                    dim=1)
 
-<<<<<<< HEAD
+
         # Prepare finished request ids
         finished_requests_seq_ids = [
             self.req_id_to_seq_id[req_id] for req_id in finished_requests_ids
@@ -390,10 +389,6 @@
         return TTModelInput(input_tokens, input_positions,
                             finished_requests_seq_ids, prompt_lens, seq_groups,
                             block_tables, unpadded_batch_size,
-=======
-        return TTModelInput(input_tokens, input_positions, prompt_lens,
-                            seq_groups, block_tables, unpadded_batch_size,
->>>>>>> 0d493493
                             tt_sampling_params, multi_modal_kwargs,
                             cross_block_tables)
 
@@ -543,15 +538,12 @@
             execute_model_kwargs[
                 "cross_page_table"] = model_input.cross_block_tables
 
-<<<<<<< HEAD
         if self.dp_kv_cache:
             # Send finished request ids and seq groups to generator
             execute_model_kwargs[
                 "finished_requests_ids"] = model_input.finished_requests_seq_ids
             execute_model_kwargs["seq_groups"] = model_input.seq_groups
 
-=======
->>>>>>> 0d493493
         if not is_decode:
             outputs = self.model.prefill_forward(**execute_model_kwargs)
 
