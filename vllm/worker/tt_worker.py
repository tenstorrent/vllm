# SPDX-License-Identifier: Apache-2.0
# SPDX-FileCopyrightText: Copyright contributors to the vLLM project

import dataclasses
import math
import os
import time
from contextlib import suppress
from typing import List, Optional, Tuple, cast

import torch
import ttnn

import vllm.envs as envs
from vllm.config import (CacheConfig, DeviceConfig, ModelConfig,
                         ParallelConfig, VllmConfig)
from vllm.logger import init_logger
from vllm.model_executor.layers.sampler import SamplerOutput
from vllm.sequence import ExecuteModelRequest
from vllm.utils import STR_DTYPE_TO_TORCH_DTYPE, LayerBlockType
from vllm.worker.tt_model_runner import TTModelInput, TTModelRunner
from vllm.worker.worker_base import (LocalOrDistributedWorkerBase,
                                     LoRANotSupportedWorkerBase, WorkerBase,
                                     WorkerInput)

logger = init_logger(__name__)


class TTCacheEngine:
    """Manages the KV cache.

    This class is responsible for initializing and managing the TT and CPU KV
    caches. It also provides methods for performing KV cache operations, such
    as swapping and copying.
    """

    def __init__(
        self,
        cache_config: CacheConfig,
        model_config: ModelConfig,
        parallel_config: ParallelConfig,
        device_config: DeviceConfig,
    ) -> None:
        self.cache_config = cache_config
        self.model_config = model_config
        self.parallel_config = parallel_config
        self.device_config = device_config

        self.head_size = model_config.get_head_size()
        # Models like Jamba, have mixed typed layers, E.g Mamba
        self.num_attention_layers = model_config.get_num_layers_by_block_type(
            parallel_config, LayerBlockType.attention)

        self.num_kv_heads = TTCacheEngine.get_num_kv_heads(
            model_config, parallel_config, device_config)

        self.block_size = cache_config.block_size
        self.num_tt_blocks = cache_config.num_gpu_blocks
        self.num_cpu_blocks = cache_config.num_cpu_blocks

        if cache_config.cache_dtype == "auto":
            self.dtype = model_config.dtype
        else:
            self.dtype = STR_DTYPE_TO_TORCH_DTYPE[cache_config.cache_dtype]

        # Initialize the cache.
        # List of KV caches. Entry is a list containing K and V tensors.
        logger.info("Allocating kv caches")
        self.tt_cache = self._allocate_kv_cache(self.num_tt_blocks,
                                                self.device_config.device_type)
        self.cpu_cache = self._allocate_kv_cache(self.num_cpu_blocks, "cpu")

    def _allocate_kv_cache(
        self,
        num_blocks: int,
        device: str,
    ) -> List[torch.Tensor]:
        """Allocates KV cache on the specified device.
        The assumption is that KV cache for a layer is packed into one tensor. 
        We will have a separate tensor for K and V.
        """
        # K and V each have the following shape:
        # (num_blocks, num_kv_heads, block_size, head_size)
        kv_cache_shape = (num_blocks, self.num_kv_heads, self.block_size,
                          self.head_size)
        num_layers = self.num_attention_layers
        if device == "cpu":
            kv_cache: List[torch.Tensor] = []
            for _ in range(num_layers):
                # null block in CpuGpuBlockAllocator requires at least that
                # block to be zeroed-out.
                # Zero-initialize CPU cache
                cache_k = torch.zeros(kv_cache_shape,
                                      dtype=self.dtype,
                                      device=device)
                cache_v = torch.zeros(kv_cache_shape,
                                      dtype=self.dtype,
                                      device=device)
                kv_cache.append([cache_k, cache_v])
        else:
            kv_cache = self.cache_config.tt_allocate_kv_cache(
                kv_cache_shape, self.dtype, num_layers)
        return kv_cache

    def swap_in(self, src_to_dst: torch.Tensor) -> None:
        raise NotImplementedError

    def swap_out(self, src_to_dst: torch.Tensor) -> None:
        raise NotImplementedError

    def copy(self, src_to_dsts: torch.Tensor) -> None:
        raise NotImplementedError

    @staticmethod
    def get_num_kv_heads(
        model_config: ModelConfig,
        parallel_config: ParallelConfig,
        device_config: DeviceConfig,
    ) -> int:
        '''
        Returns the number of KV heads per attention layer (per device). Makes 
        the assumption that we are tensor parallel by min(number of devices, 
        number of KV heads).
        '''
        data_parallel = 1
        if (model_config.override_tt_config
                and "data_parallel" in model_config.override_tt_config):
            data_parallel = model_config.override_tt_config["data_parallel"]
        num_devices = device_config.device.get_num_devices() // data_parallel
        num_kv_heads = model_config.get_num_kv_heads(parallel_config)

        # TP = num_devices if num_devices < num_kv_heads
        return num_kv_heads // min(num_devices, num_kv_heads)


class TTWorker(LoRANotSupportedWorkerBase, LocalOrDistributedWorkerBase):

    def __init__(
        self,
        vllm_config: VllmConfig,
        local_rank: int,
        rank: int,
        distributed_init_method: str,
        is_driver_worker: bool = True,
    ) -> None:
        WorkerBase.__init__(self, vllm_config=vllm_config)
        self.is_driver_worker = is_driver_worker

        assert self.device_config.device_type == "tt"
        if self.cache_config.cache_dtype == "auto":
            self.cache_dtype = self.model_config.dtype
        else:
            self.cache_dtype = STR_DTYPE_TO_TORCH_DTYPE[
                self.cache_config.cache_dtype]

        # whether to use ttnn tracing for model execution,
        # TODO: make this configurable
        self.trace_mode = True

        self.model_runner: TTModelRunner = TTModelRunner(
            vllm_config=vllm_config,
            trace_mode=self.trace_mode,
        )

        self.cache_engine: TTCacheEngine
        self.tt_cache: List

        # initialized by init_device
        self.mesh_device = None

        # Only used for multi-step execution
        self.cached_model_input: Optional[TTModelInput] = None

    @property
    def do_metadata_broadcast(self) -> bool:
        return False  # TTWorker only supports single-worker execution

    @property
    def kv_cache(self) -> Optional[List[List[torch.Tensor]]]:
        return self.tt_cache

    def init_device(self) -> None:
        self.mesh_device = open_mesh_device(
            self.model_config.override_tt_config, self.trace_mode)
        self.device_config.device = self.mesh_device

    def load_model(self):
        self.model_runner.load_model()

    def determine_num_available_blocks(self) -> Tuple[int, int]:
        """Determine the number of available blocks for the TT KV cache and
        swappable CPU KV cache.

        The implementation may run profiling or other heuristics to determine
        the size of caches.

        Returns a Tuple[num_tt_blocks, num_cpu_blocks], where num_tt_blocks
        are blocks that are "active" on the device and can be appended to.
        num_cpu_blocks refers to "swapped" blocks in CPU memory and cannot be
        appended to.
        """
        # TODO: Add proper implementation which runs profiling on TT devices
<<<<<<< HEAD
        num_tt_blocks = get_num_available_blocks_tt(self.vllm_config)
=======
        data_parallel = 1
        if (self.model_config.override_tt_config
                and "data_parallel" in self.model_config.override_tt_config):
            data_parallel = self.model_config.override_tt_config[
                "data_parallel"]

        is_wormhole = "wormhole_b0" in ttnn.get_arch_name()
        num_devices_per_model = (self.device_config.device.get_num_devices() //
                                 data_parallel)

        if (("Llama-3.1-8B" in self.model_config.model
             or "Mistral-7B" in self.model_config.model
             or "gemma-3-4b" in self.model_config.model)
                and num_devices_per_model == 1 and is_wormhole):
            # Llama8B, Mistral7B, and gemma3-4b on N150
            max_tokens_all_users = 65536
        elif (("DeepSeek-R1-Distill-Qwen-14B" in self.model_config.model
               or "Qwen2.5-14B" in self.model_config.model)
              and num_devices_per_model == 2 and is_wormhole):
            # Qwen2.5-14B on N300
            max_tokens_all_users = 65536
        elif ("Llama-3.2-90B" in self.model_config.model
              and num_devices_per_model == 8 and is_wormhole):
            # Llama90B on WH T3K
            max_tokens_all_users = 65536
        else:
            # Note: includes num vision tokens for multi-modal
            max_tokens_all_users = 131072

        # To fit a max batch with (max_tokens_all_users / max batch) per user,
        # allocate an extra block_size per user since vLLM uses a worst-case
        # heuristic and assumes each touched block will require a new
        # allocation. E.g. batch 32, block 64 needs an extra 2048 tokens.
        max_batch = self.scheduler_config.max_num_seqs
        max_tokens_all_users += self.cache_config.block_size * max_batch

        # For multi-step, to fit (max_tokens_all_users / max batch) per user,
        # allocate an extra num_lookahead_slots (num_scheduler_steps - 1 when
        # not using speculative decoding) per user.
        # E.g. batch 32, num_lookahead_slots 9 needs 288 extra tokens.
        max_tokens_all_users += (self.scheduler_config.num_lookahead_slots *
                                 max_batch)

        num_tt_blocks = math.ceil(max_tokens_all_users /
                                  self.cache_config.block_size)
        num_tt_blocks = int(
            num_tt_blocks *
            1.01)  # Add 1% to account for vLLM's watermark_blocks
>>>>>>> 87fe4a43
        num_cpu_blocks = 0
        return num_tt_blocks, num_cpu_blocks

    def initialize_cache(
        self,
        num_gpu_blocks: int,
        num_cpu_blocks: int,
    ) -> None:
        """Initialize the KV cache with the given size in blocks.
        
        - Checks cache size is valid
        - Updates cache_config with num_gpu_blocks and num_cpu_blocks
        - init cache engine
        
        Note that CPU, TPU, and openvino workers don't use standard CacheEngine
        """
        # Skip check, since we're setting num_gpu_blocks much lower than would
        # fit max_model_len
        # raise_if_cache_size_invalid(
        #     num_gpu_blocks,
        #     self.cache_config.block_size,
        #     self.model_config.max_model_len
        # )
        self.cache_config.num_gpu_blocks = num_gpu_blocks
        self.cache_config.num_cpu_blocks = num_cpu_blocks

        self._init_cache_engine()

    def _init_cache_engine(self):
        assert self.cache_config.num_gpu_blocks is not None

        # Get helper function from TT model for allocating the kv cache
        self.cache_config.tt_allocate_kv_cache = (
            self.model_runner.model.allocate_kv_cache)

        self.cache_engine = TTCacheEngine(self.cache_config, self.model_config,
                                          self.parallel_config,
                                          self.device_config)
        self.tt_cache = self.cache_engine.tt_cache

    def get_cache_block_size_bytes(self) -> int:
        """Return the size of a single cache block, in bytes. Used in
        speculative decoding.
        """
        raise NotImplementedError

    def prepare_worker_input(
        self,
        execute_model_req: ExecuteModelRequest,
    ) -> WorkerInput:
        """
        Prepare the inputs to WorkerBase.execute_worker from an execution
        request. This method may move data to the worker's local device. It is
        not allowed to communicate with other workers or devices.
        """
        virtual_engine = execute_model_req.virtual_engine
        num_steps = execute_model_req.num_steps
        num_seq_groups = len(execute_model_req.seq_group_metadata_list)

        # TODO: Add proper implementation, ignoring block allocation for now
        blocks_to_swap_in = 0
        blocks_to_swap_out = 0
        blocks_to_copy = 0

        return WorkerInput(
            num_seq_groups=num_seq_groups,
            blocks_to_swap_in=blocks_to_swap_in,
            blocks_to_swap_out=blocks_to_swap_out,
            blocks_to_copy=blocks_to_copy,
            virtual_engine=virtual_engine,
            num_steps=num_steps,
        )

    def execute_worker(self, worker_input: WorkerInput) -> None:
        """
        Process an execution request.
        
        Appears to do swap_in, swap_out, copy for KV blocks,
        right before executing the model.
        """
        # TODO: Add proper implementation, ignoring block allocation for now
        pass

    # Based on LocalOrDistributedWorkerBase::execute_model,
    # excluding the distributed execution
    def execute_model(
        self,
        execute_model_req: Optional[ExecuteModelRequest] = None,
    ) -> Optional[List[SamplerOutput]]:
        """Executes at least one model step on the given sequences, unless no
        sequences are provided."""
        if execute_model_req is None:
            return None

        start_time = time.perf_counter()

        is_first_multi_step = execute_model_req.is_first_multi_step

        if not self.scheduler_config.is_multi_step or is_first_multi_step:
            inputs = self.prepare_input(execute_model_req)
            if inputs is None:
                return None
            model_input, worker_input, _ = inputs

        if self.scheduler_config.is_multi_step:
            if is_first_multi_step:
                model_input = cast(TTModelInput, model_input)
                self.cached_model_input = model_input
                balance_tokens = []
                metadata_list = execute_model_req.seq_group_metadata_list
                for seq_group_metadata in metadata_list:
                    seq_datas = list(seq_group_metadata.seq_data.values())
                    assert len(seq_datas) == 1, (
                        "Currently only supporting one sequence per "
                        "request group")
                    max_tokens = seq_group_metadata.sampling_params.max_tokens
                    balance_tokens.append(max_tokens -
                                          seq_datas[0].get_output_len())
                balance_tokens = max(balance_tokens)
                worker_input = dataclasses.replace(
                    worker_input,
                    num_steps=min(execute_model_req.num_lookahead_slots + 1,
                                  balance_tokens))
            else:
                assert self.cached_model_input is not None
                model_input = self.cached_model_input
                worker_input = WorkerInput(
                )  # no worker input needed for subsequent steps
            model_input = dataclasses.replace(
                model_input,
                is_first_multi_step=is_first_multi_step,
                is_last_step=execute_model_req.is_last_step)

        num_steps = worker_input.num_steps

        self.execute_worker(worker_input)

        # If there is no input, we don't need to execute the model.
        if len(execute_model_req.seq_group_metadata_list) == 0:
            return []

        intermediate_tensors = None
        orig_model_execute_time = 0.0

        output = self.model_runner.execute_model(
            model_input=model_input,
            kv_caches=self.kv_cache if self.kv_cache is not None else None,
            intermediate_tensors=intermediate_tensors,
            num_steps=num_steps,
        )

        model_execute_time = time.perf_counter() - start_time

        if (self.observability_config is not None
                and self.observability_config.collect_model_execute_time
                and output is not None):
            for o in output:
                o.model_execute_time = (orig_model_execute_time +
                                        model_execute_time)

        # output is List[SamplerOutput]
        return output

    ## Destructor (used to close devices)

    def __del__(self):
        # Delete model runner first in case there are model arifacts
        with suppress(AttributeError):
            # attributes may be already torn down when destructor is called
            del self.model_runner

            if self.mesh_device:
                close_mesh_device(self.mesh_device,
                                  self.model_config.override_tt_config)
                del self.mesh_device

        if hasattr(super(), '__del__'):
            super().__del__()  # type: ignore


def get_num_available_blocks_tt(vllm_config: VllmConfig) -> int:
    """
    Used to set the number of available blocks for the TT KV cache as we 
    currently do not run profiling to determine available memory. 
    Also used by the V1 TTWorker.
    """

    model_config = vllm_config.model_config
    device_config = vllm_config.device_config
    scheduler_config = vllm_config.scheduler_config
    cache_config = vllm_config.cache_config

    if (("Llama-3.1-8B" in model_config.model
         or "Mistral-7B" in model_config.model)
            and device_config.device.get_num_devices() == 1 and "wormhole_b0"
            in ttnn.get_arch_name()):  # Llama8B on N150 and Mistral7B on N150
        max_tokens_all_users = 65536
    elif ("Llama-3.2-90B" in model_config.model
          and device_config.device.get_num_devices() == 8
          and "wormhole_b0" in ttnn.get_arch_name()):  # Llama90B on WH T3K
        max_tokens_all_users = 65536  # [INFO] avoid OOM for Llama-3.2-90B
    else:
        # Note: includes num vision tokens for multi-modal
        max_tokens_all_users = 131072

    # To fit a max batch with (max_tokens_all_users / max batch) per user,
    # allocate an extra block_size per user since vLLM uses a worst-case
    # heuristic and assumes each touched block will require a new
    # allocation. E.g. batch 32, block 64 needs an extra 2048 tokens.
    max_batch = scheduler_config.max_num_seqs
    max_tokens_all_users += cache_config.block_size * max_batch

    if not envs.VLLM_USE_V1:
        # For multi-step, to fit (max_tokens_all_users / max batch) per user,
        # allocate an extra num_lookahead_slots (num_scheduler_steps - 1 when
        # not using speculative decoding) per user.
        # E.g. batch 32, num_lookahead_slots 9 needs 288 extra tokens.
        max_tokens_all_users += (scheduler_config.num_lookahead_slots *
                                 max_batch)

    num_tt_blocks = math.ceil(max_tokens_all_users / cache_config.block_size)

    if not envs.VLLM_USE_V1:
        # Add 1% to account for vLLM's watermark_blocks
        num_tt_blocks = int(num_tt_blocks * 1.01)

    return num_tt_blocks


# TT-NN utilities, also used by V1 TTWorker


def get_dispatch_core_config(override_tt_config):
    dispatch_core_axis: ttnn.DispatchCoreAxis = None
    if (override_tt_config is not None
            and "dispatch_core_axis" in override_tt_config):
        assert override_tt_config["dispatch_core_axis"] in [
            "row", "col"
        ], ("Invalid dispatch_core_axis:"
            f"{override_tt_config['dispatch_core_axis']}. "
            "Expected: row, col.")
        dispatch_core_axis = (ttnn.DispatchCoreAxis.COL
                              if override_tt_config["dispatch_core_axis"]
                              == "col" else ttnn.DispatchCoreAxis.ROW)

    return ttnn.DispatchCoreConfig(axis=dispatch_core_axis)


def get_fabric_config(override_tt_config, num_devices):
    if num_devices == 1:
        # No fabric config for single device
        fabric_config = None
    else:
        # Set the most common value as default
        is_6u = (
            ttnn.cluster.get_cluster_type() == ttnn.cluster.ClusterType.GALAXY)
        fabric_config = (ttnn.FabricConfig.FABRIC_1D_RING
                         if is_6u else ttnn.FabricConfig.FABRIC_1D)

    # Override fabric_config if specified in override_tt_config
    if (override_tt_config is not None
            and "fabric_config" in override_tt_config):
        fabric_config_str = override_tt_config["fabric_config"]
        fabric_config_map = {
            "DISABLED": ttnn.FabricConfig.DISABLED,
            "FABRIC_1D": ttnn.FabricConfig.FABRIC_1D,
            "FABRIC_1D_RING": ttnn.FabricConfig.FABRIC_1D_RING,
            "FABRIC_2D": ttnn.FabricConfig.FABRIC_2D,
            "CUSTOM": ttnn.FabricConfig.CUSTOM,
        }
        fabric_config = fabric_config_map.get(fabric_config_str)
        assert fabric_config is not None, (
            f"Invalid fabric_config: {fabric_config_str}. "
            f"Expected one of {list(fabric_config_map.keys())}.")
    return fabric_config


# From tt-metal/conftest.py:
# Set fabric config to passed in value
# Do nothing if not set
# Must be called before creating the mesh device
def set_fabric(override_tt_config, num_devices):
    fabric_config = get_fabric_config(override_tt_config, num_devices)
    if fabric_config:
        ttnn.set_fabric_config(fabric_config)


# From tt-metal/conftest.py:
# Reset fabric config to DISABLED if not None, and do nothing otherwise
# Temporarily require previous state to be passed
# in as even setting it to DISABLED might be unstable
# This is to ensure that we don't propagate
# the instability to the rest of CI
def reset_fabric(override_tt_config, num_devices):
    fabric_config = get_fabric_config(override_tt_config, num_devices)
    if fabric_config:
        ttnn.set_fabric_config(ttnn.FabricConfig.DISABLED)


def device_params_from_override_tt_config(override_tt_config, trace_mode):
    device_params = {}

    if trace_mode:
        # Set the most common value as default, override later
        device_params["trace_region_size"] = 25000000
        if override_tt_config and "trace_region_size" in override_tt_config:
            device_params["trace_region_size"] = override_tt_config[
                "trace_region_size"]

    if override_tt_config and "worker_l1_size" in override_tt_config:
        device_params["worker_l1_size"] = override_tt_config["worker_l1_size"]

    if override_tt_config and "l1_small_size" in override_tt_config:
        device_params["l1_small_size"] = override_tt_config["l1_small_size"]

    return device_params


def open_mesh_device(override_tt_config, trace_mode):
    num_devices_available = len(ttnn.get_device_ids())
    mesh_grid_dict = {
        "N150": (1, 1),
        "P100": (1, 1),
        "P150": (1, 1),
        "P150x2": (1, 2),
        "N300": (1, 2),
        "P300": (1, 2),
        "N150x4": (1, 4),
        "P150x4": (1, 4),
        "T3K": (1, 8),
        "P150x8": (1, 8),
        "TG": (8, 4)
    }
    mesh_device_env = os.environ.get("MESH_DEVICE")
    if mesh_device_env is not None:
        assert mesh_device_env in mesh_grid_dict, (
            f"Invalid MESH_DEVICE: {mesh_device_env}")
        mesh_grid = mesh_grid_dict[mesh_device_env]
    else:
        mesh_grid = (1, num_devices_available)

    if mesh_grid[0] * mesh_grid[1] > num_devices_available:
        assert (f"Requested mesh grid shape {mesh_grid} is larger than "
                f"number of available devices {num_devices_available}")

    device_params = device_params_from_override_tt_config(
        override_tt_config, trace_mode)

    # Set fabric before opening the device
    num_devices_requested = mesh_grid[0] * mesh_grid[1]
    set_fabric(override_tt_config, num_devices_requested)

    mesh_device = ttnn.open_mesh_device(
        ttnn.MeshShape(*mesh_grid),
        dispatch_core_config=get_dispatch_core_config(override_tt_config),
        **device_params,
    )
    logger.info("multidevice with %d devices and grid %s is created",
                mesh_device.get_num_devices(), mesh_grid)
    return mesh_device


def close_mesh_device(mesh_device, override_tt_config):
    # Read device profiler (no-op if not profiling with tracy)
    ttnn.ReadDeviceProfiler(mesh_device)

    # Close devices
    num_devices = mesh_device.get_num_devices()
    ttnn.close_mesh_device(mesh_device)

    # Reset fabric
    reset_fabric(override_tt_config, num_devices)<|MERGE_RESOLUTION|>--- conflicted
+++ resolved
@@ -200,58 +200,7 @@
         appended to.
         """
         # TODO: Add proper implementation which runs profiling on TT devices
-<<<<<<< HEAD
         num_tt_blocks = get_num_available_blocks_tt(self.vllm_config)
-=======
-        data_parallel = 1
-        if (self.model_config.override_tt_config
-                and "data_parallel" in self.model_config.override_tt_config):
-            data_parallel = self.model_config.override_tt_config[
-                "data_parallel"]
-
-        is_wormhole = "wormhole_b0" in ttnn.get_arch_name()
-        num_devices_per_model = (self.device_config.device.get_num_devices() //
-                                 data_parallel)
-
-        if (("Llama-3.1-8B" in self.model_config.model
-             or "Mistral-7B" in self.model_config.model
-             or "gemma-3-4b" in self.model_config.model)
-                and num_devices_per_model == 1 and is_wormhole):
-            # Llama8B, Mistral7B, and gemma3-4b on N150
-            max_tokens_all_users = 65536
-        elif (("DeepSeek-R1-Distill-Qwen-14B" in self.model_config.model
-               or "Qwen2.5-14B" in self.model_config.model)
-              and num_devices_per_model == 2 and is_wormhole):
-            # Qwen2.5-14B on N300
-            max_tokens_all_users = 65536
-        elif ("Llama-3.2-90B" in self.model_config.model
-              and num_devices_per_model == 8 and is_wormhole):
-            # Llama90B on WH T3K
-            max_tokens_all_users = 65536
-        else:
-            # Note: includes num vision tokens for multi-modal
-            max_tokens_all_users = 131072
-
-        # To fit a max batch with (max_tokens_all_users / max batch) per user,
-        # allocate an extra block_size per user since vLLM uses a worst-case
-        # heuristic and assumes each touched block will require a new
-        # allocation. E.g. batch 32, block 64 needs an extra 2048 tokens.
-        max_batch = self.scheduler_config.max_num_seqs
-        max_tokens_all_users += self.cache_config.block_size * max_batch
-
-        # For multi-step, to fit (max_tokens_all_users / max batch) per user,
-        # allocate an extra num_lookahead_slots (num_scheduler_steps - 1 when
-        # not using speculative decoding) per user.
-        # E.g. batch 32, num_lookahead_slots 9 needs 288 extra tokens.
-        max_tokens_all_users += (self.scheduler_config.num_lookahead_slots *
-                                 max_batch)
-
-        num_tt_blocks = math.ceil(max_tokens_all_users /
-                                  self.cache_config.block_size)
-        num_tt_blocks = int(
-            num_tt_blocks *
-            1.01)  # Add 1% to account for vLLM's watermark_blocks
->>>>>>> 87fe4a43
         num_cpu_blocks = 0
         return num_tt_blocks, num_cpu_blocks
 
@@ -444,15 +393,29 @@
     scheduler_config = vllm_config.scheduler_config
     cache_config = vllm_config.cache_config
 
-    if (("Llama-3.1-8B" in model_config.model
-         or "Mistral-7B" in model_config.model)
-            and device_config.device.get_num_devices() == 1 and "wormhole_b0"
-            in ttnn.get_arch_name()):  # Llama8B on N150 and Mistral7B on N150
+    data_parallel = 1
+    if (model_config.override_tt_config
+            and "data_parallel" in model_config.override_tt_config):
+        data_parallel = model_config.override_tt_config["data_parallel"]
+
+    is_wormhole = "wormhole_b0" in ttnn.get_arch_name()
+    num_devices_per_model = (device_config.device.get_num_devices() //
+                             data_parallel)
+
+    if (("Llama-3.1-8B" in model_config.model or "Mistral-7B"
+         in model_config.model or "gemma-3-4b" in model_config.model)
+            and num_devices_per_model == 1 and is_wormhole):
+        # Llama8B, Mistral7B, and gemma3-4b on N150
         max_tokens_all_users = 65536
-    elif ("Llama-3.2-90B" in model_config.model
-          and device_config.device.get_num_devices() == 8
-          and "wormhole_b0" in ttnn.get_arch_name()):  # Llama90B on WH T3K
-        max_tokens_all_users = 65536  # [INFO] avoid OOM for Llama-3.2-90B
+    elif (("DeepSeek-R1-Distill-Qwen-14B" in model_config.model
+           or "Qwen2.5-14B" in model_config.model)
+          and num_devices_per_model == 2 and is_wormhole):
+        # Qwen2.5-14B on N300
+        max_tokens_all_users = 65536
+    elif ("Llama-3.2-90B" in model_config.model and num_devices_per_model == 8
+          and is_wormhole):
+        # Llama90B on WH T3K
+        max_tokens_all_users = 65536
     else:
         # Note: includes num vision tokens for multi-modal
         max_tokens_all_users = 131072
