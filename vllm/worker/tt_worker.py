--- conflicted
+++ resolved
@@ -199,43 +199,7 @@
         appended to.
         """
         # TODO: Add proper implementation which runs profiling on TT devices
-<<<<<<< HEAD
         num_tt_blocks = get_num_available_blocks_tt(self.vllm_config)
-=======
-        if (("Llama-3.1-8B" in self.model_config.model
-             or "Mistral-7B" in self.model_config.model)
-                and self.device_config.device.get_num_devices() == 1
-                and "wormhole_b0" in ttnn.get_arch_name()
-            ):  # Llama8B on N150 and Mistral7B on N150
-            max_tokens_all_users = 65536
-        elif ("Llama-3.2-90B" in self.model_config.model
-              and self.device_config.device.get_num_devices() == 8
-              and "wormhole_b0" in ttnn.get_arch_name()):  # Llama90B on WH T3K
-            max_tokens_all_users = 65536  # [INFO] avoid OOM for Llama-3.2-90B
-        else:
-            # Note: includes num vision tokens for multi-modal
-            max_tokens_all_users = 131072
-
-        # To fit a max batch with (max_tokens_all_users / max batch) per user,
-        # allocate an extra block_size per user since vLLM uses a worst-case
-        # heuristic and assumes each touched block will require a new
-        # allocation. E.g. batch 32, block 64 needs an extra 2048 tokens.
-        max_batch = self.scheduler_config.max_num_seqs
-        max_tokens_all_users += self.cache_config.block_size * max_batch
-
-        # For multi-step, to fit (max_tokens_all_users / max batch) per user,
-        # allocate an extra num_lookahead_slots (num_scheduler_steps - 1 when
-        # not using speculative decoding) per user.
-        # E.g. batch 32, num_lookahead_slots 9 needs 288 extra tokens.
-        max_tokens_all_users += (self.scheduler_config.num_lookahead_slots *
-                                 max_batch)
-
-        num_tt_blocks = math.ceil(max_tokens_all_users /
-                                  self.cache_config.block_size)
-        num_tt_blocks = int(
-            num_tt_blocks *
-            1.01)  # Add 1% to account for vLLM's watermark_blocks
->>>>>>> b4b88c3c
         num_cpu_blocks = 0
         return num_tt_blocks, num_cpu_blocks
 
@@ -426,9 +390,10 @@
     scheduler_config = vllm_config.scheduler_config
     cache_config = vllm_config.cache_config
 
-    if ("Llama-3.1-8B" in model_config.model
-            and device_config.device.get_num_devices() == 1
-            and "wormhole_b0" in ttnn.get_arch_name()):  # Llama8B on N150
+    if (("Llama-3.1-8B" in model_config.model
+         or "Mistral-7B" in model_config.model)
+            and device_config.device.get_num_devices() == 1 and "wormhole_b0"
+            in ttnn.get_arch_name()):  # Llama8B on N150 and Mistral7B on N150
         max_tokens_all_users = 65536
     elif ("Llama-3.2-90B" in model_config.model
           and device_config.device.get_num_devices() == 8
@@ -438,7 +403,6 @@
         # Note: includes num vision tokens for multi-modal
         max_tokens_all_users = 131072
 
-<<<<<<< HEAD
     # To fit a max batch with (max_tokens_all_users / max batch) per user,
     # allocate an extra block_size per user since vLLM uses a worst-case
     # heuristic and assumes each touched block will require a new
@@ -466,8 +430,6 @@
 # TT-NN utilities, also used by V1 TTWorker
 
 
-=======
->>>>>>> b4b88c3c
 def get_dispatch_core_config(override_tt_config):
     dispatch_core_axis: ttnn.DispatchCoreAxis = None
     if (override_tt_config is not None
@@ -482,10 +444,7 @@
                               == "col" else ttnn.DispatchCoreAxis.ROW)
 
     return ttnn.DispatchCoreConfig(axis=dispatch_core_axis)
-<<<<<<< HEAD
-=======
-
->>>>>>> b4b88c3c
+
 
 def get_fabric_config(override_tt_config, num_devices):
     if num_devices == 1:
